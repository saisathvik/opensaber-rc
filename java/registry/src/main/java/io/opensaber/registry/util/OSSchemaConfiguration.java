package io.opensaber.registry.util;

import com.fasterxml.jackson.annotation.JsonIgnoreProperties;
import java.util.ArrayList;
import java.util.List;
/**
 * Holds _osconfig properties for a schema  
 *
 */
@JsonIgnoreProperties(ignoreUnknown = true)
public class OSSchemaConfiguration {
    /**
     * holds field name(s) to be encrypted
     */
    private List<String> privateFields =  new ArrayList<>();
    /**
     * Holds field name(s) to be used for signature
     */
    private List<String> signedFields =  new ArrayList<>();
    /**
     * Holds field name(s) to be used for index
     */
    private List<String> indexFields =  new ArrayList<>();
    /**
     * Holds field name(s) to be used for unique index
     */
    private List<String> uniqueIndexFields =  new ArrayList<>();
    /**
     * Holds fields name(s) to be used for auditing
     */
    private List<String> systemFields =  new ArrayList<>();
    /**
<<<<<<< HEAD
     * Holds fields name(s) for public usage
     * */
    private List<String> publicFields;
=======
     * Holds field path of the subject of entity
     * */
    private String subjectJsonPath = "";
>>>>>>> c575a616

    public List<String> getPrivateFields() {
        return privateFields;
    }

    public void setPrivateFields(List<String> privateFields) {
        this.privateFields = privateFields;
    }

    public List<String> getSignedFields() {
        return signedFields;
    }

    public void setSignedFields(List<String> signedFields) {
        this.signedFields = signedFields;
    }

    public List<String> getIndexFields() {
        return indexFields;
    }

    public void setIndexFields(List<String> indexFields) {
        this.indexFields = indexFields;
    }

    public List<String> getUniqueIndexFields() {
        return uniqueIndexFields;
    }

    public void setUniqueIndexFields(List<String> uniqueIndexFields) {
        this.uniqueIndexFields = uniqueIndexFields;
    }

    public List<String> getSystemFields() {
        return systemFields;
    }

    public void setSystemFields(List<String> systemFields) {
        this.systemFields = systemFields;
    }

<<<<<<< HEAD
    public List<String> getPublicFields() {
        return publicFields;
    }

    public void setPublicFields(List<String> publicFields) {
        this.publicFields = publicFields;
=======
    public String getSubjectJsonPath() {
        return subjectJsonPath;
    }

    public void setSubjectJsonPath(String subjectJsonPath) {
        this.subjectJsonPath = subjectJsonPath;
>>>>>>> c575a616
    }
}<|MERGE_RESOLUTION|>--- conflicted
+++ resolved
@@ -30,18 +30,18 @@
      */
     private List<String> systemFields =  new ArrayList<>();
     /**
-<<<<<<< HEAD
      * Holds fields name(s) for public usage
      * */
     private List<String> publicFields;
-=======
+
+    /** 
      * Holds field path of the subject of entity
      * */
     private String subjectJsonPath = "";
->>>>>>> c575a616
+
 
     public List<String> getPrivateFields() {
-        return privateFields;
+        return privateFields; 
     }
 
     public void setPrivateFields(List<String> privateFields) {
@@ -80,20 +80,20 @@
         this.systemFields = systemFields;
     }
 
-<<<<<<< HEAD
+
     public List<String> getPublicFields() {
         return publicFields;
     }
 
     public void setPublicFields(List<String> publicFields) {
         this.publicFields = publicFields;
-=======
+    }
+
     public String getSubjectJsonPath() {
         return subjectJsonPath;
     }
 
     public void setSubjectJsonPath(String subjectJsonPath) {
         this.subjectJsonPath = subjectJsonPath;
->>>>>>> c575a616
     }
 }