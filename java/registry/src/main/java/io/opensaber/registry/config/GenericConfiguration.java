package io.opensaber.registry.config;

import java.io.IOException;
import java.util.ArrayList;
import java.util.HashMap;
import java.util.Map;

import org.apache.commons.validator.routines.UrlValidator;
import org.apache.http.client.HttpClient;
import org.apache.http.impl.client.HttpClientBuilder;
import org.apache.jena.rdf.model.Model;
import org.slf4j.Logger;
import org.slf4j.LoggerFactory;
import org.springframework.beans.factory.annotation.Autowired;
import org.springframework.beans.factory.annotation.Value;
import org.springframework.beans.factory.config.ConfigurableBeanFactory;
import org.springframework.context.annotation.Bean;
import org.springframework.context.annotation.Configuration;
import org.springframework.context.annotation.Scope;
import org.springframework.core.env.Environment;
import org.springframework.http.client.HttpComponentsClientHttpRequestFactory;
import org.springframework.web.client.RestTemplate;
import org.springframework.web.servlet.HandlerExceptionResolver;
import org.springframework.web.servlet.config.annotation.InterceptorRegistry;
import org.springframework.web.servlet.config.annotation.ResourceHandlerRegistry;
import org.springframework.web.servlet.config.annotation.WebMvcConfigurer;
import org.springframework.web.servlet.resource.PathResourceResolver;

import com.fasterxml.jackson.annotation.JsonInclude.Include;
import com.fasterxml.jackson.databind.ObjectMapper;
import com.google.gson.Gson;

import io.opensaber.pojos.OpenSaberInstrumentation;
import io.opensaber.pojos.Response;
import io.opensaber.registry.authorization.AuthorizationFilter;
import io.opensaber.registry.authorization.KeyCloakServiceImpl;
import io.opensaber.registry.exception.CustomException;
import io.opensaber.registry.exception.CustomExceptionHandler;
import io.opensaber.registry.frame.FrameEntity;
import io.opensaber.registry.frame.FrameEntityImpl;
import io.opensaber.registry.interceptor.AuthorizationInterceptor;
import io.opensaber.registry.interceptor.RDFConversionInterceptor;
import io.opensaber.registry.interceptor.RDFValidationMappingInterceptor;
import io.opensaber.registry.interceptor.RequestIdValidationInterceptor;
import io.opensaber.registry.interceptor.request.transform.JsonToLdRequestTransformer;
import io.opensaber.registry.interceptor.request.transform.JsonldToLdRequestTransformer;
import io.opensaber.registry.interceptor.request.transform.RequestTransformFactory;
import io.opensaber.registry.middleware.Middleware;
import io.opensaber.registry.middleware.impl.JSONLDConverter;
import io.opensaber.registry.middleware.impl.RDFConverter;
import io.opensaber.registry.middleware.impl.RDFValidationMapper;
import io.opensaber.registry.middleware.util.Constants;
import io.opensaber.registry.model.AuditRecord;
import io.opensaber.registry.schema.config.SchemaLoader;
import io.opensaber.registry.schema.configurator.JsonSchemaConfigurator;
import io.opensaber.registry.schema.configurator.SchemaConfiguratorFactory;
import io.opensaber.registry.schema.configurator.ShexSchemaConfigurator;
import io.opensaber.registry.service.RdfSignatureValidator;
import io.opensaber.registry.service.RdfValidationServiceImpl;
import io.opensaber.registry.sink.DatabaseProvider;
import io.opensaber.registry.sink.JanusGraphStorage;
import io.opensaber.registry.sink.Neo4jGraphProvider;
import io.opensaber.registry.sink.OrientDBGraphProvider;
import io.opensaber.registry.sink.SqlgProvider;
import io.opensaber.registry.sink.TinkerGraphProvider;

@Configuration
public class GenericConfiguration implements WebMvcConfigurer {

	private static Logger logger = LoggerFactory.getLogger(GenericConfiguration.class);

	@Autowired
	private Environment environment;

	@Value("${encryption.service.connection.timeout}")
	private int connectionTimeout;

	@Value("${encryption.service.read.timeout}")
	private int readTimeout;

	@Value("${encryption.service.connection.request.timeout}")
	private int connectionRequestTimeout;

	@Value("${authentication.enabled}")
	private boolean authenticationEnabled;

	@Value("${perf.monitoring.enabled}")
	private boolean performanceMonitoringEnabled;

	@Value("${registry.system.base}")
	private String registrySystemBase;

	@Value("${registry.context.base}")
	private String registryContextBase;

	@Value("${signature.schema.config.name}")
	private String signatureSchemaConfigName;

	@Bean
	public ObjectMapper objectMapper() {
		ObjectMapper objectMapper = new ObjectMapper();
		objectMapper.setSerializationInclusion(Include.NON_NULL);
		return objectMapper;
	}

	@Bean
	public OpenSaberInstrumentation instrumentationStopWatch() {
		return new OpenSaberInstrumentation(performanceMonitoringEnabled);
	}

	@Bean
	public Gson gson() {
		return new Gson();
	}

	@Bean
	public Middleware jsonldConverter() {
		return new JSONLDConverter();
	}

	@Bean
	public Middleware rdfConverter() {
		return new RDFConverter();
	}

	@Bean
	public RequestTransformFactory requestTransformFactory() {
		return new RequestTransformFactory();
	}

	@Bean
	public FrameEntity frameEntity() {
		return new FrameEntityImpl();
	}

	@Bean
	public JsonToLdRequestTransformer jsonToLdRequestTransformer() {
		return new JsonToLdRequestTransformer(frameEntity().getContent());
	}

	@Bean
	public JsonldToLdRequestTransformer jsonldToLdRequestTransformer() {
		return new JsonldToLdRequestTransformer();
	}

	@Bean
	public AuthorizationInterceptor authorizationInterceptor() {
		return new AuthorizationInterceptor(authorizationFilter(), gson());
	}

	@Bean
	public RDFConversionInterceptor rdfConversionInterceptor() {
		return new RDFConversionInterceptor(rdfConverter(), gson());
	}

	@Bean
	public RDFValidationMappingInterceptor rdfValidationMappingInterceptor() {
		return new RDFValidationMappingInterceptor(rdfValidationMapper(), gson());
	}

	@Bean
	public RequestIdValidationInterceptor requestIdValidationInterceptor() {
		return new RequestIdValidationInterceptor(requestIdMap(), gson());
	}

	@Bean
	public Middleware authorizationFilter() {
		return new AuthorizationFilter(new KeyCloakServiceImpl());
	}

	@Bean
	public SchemaLoader schemaLoader() throws CustomException, IOException {
		String validationConfigFileForCreate = environment.getProperty(Constants.SHEX_CREATE_PROPERTY_NAME);
		String validationConfigFileForUpdate = environment.getProperty(Constants.SHEX_UPDATE_PROPERTY_NAME);
		if (validationConfigFileForCreate == null || validationConfigFileForUpdate == null) {
			throw new CustomException(Constants.VALIDATION_CONFIGURATION_MISSING);
		}

		SchemaLoader schemaLoader = new SchemaLoader(validationConfigFileForCreate, validationConfigFileForUpdate);
		return schemaLoader;
	}

	@Bean
	public RdfValidationServiceImpl rdfValidator() throws CustomException, IOException {
		return new RdfValidationServiceImpl(schemaLoader());
	}

	@Bean
	public SchemaConfiguratorFactory schemaConfiguratorFactory() {
		return new SchemaConfiguratorFactory();
	}

	@Bean
	public ShexSchemaConfigurator shexSchemaConfigurator() throws CustomException, IOException {
		String schemaFile = environment.getProperty(Constants.FIELD_CONFIG_SCEHEMA_FILE);
		if (schemaFile == null) {
			throw new CustomException(Constants.SCHEMA_CONFIGURATION_MISSING);
		}
		return new ShexSchemaConfigurator(schemaFile);
	}

	@Bean
	public JsonSchemaConfigurator jsonSchemaConfigurator() throws CustomException, IOException {
		String schemaFile = environment.getProperty(Constants.FIELD_CONFIG_SCEHEMA_FILE);
		if (schemaFile == null) {
			throw new CustomException(Constants.SCHEMA_CONFIGURATION_MISSING);
		}
		return new JsonSchemaConfigurator(schemaFile);
	}

	@Bean
	public RdfSignatureValidator signatureValidator() throws CustomException, IOException {
		return new RdfSignatureValidator(schemaLoader(), schemaConfiguratorFactory(), registryContextBase,
				registrySystemBase, signatureSchemaConfigName,
				((RdfValidationServiceImpl) rdfValidator()).getShapeTypeMap());
	}

	@Bean
	@Scope(value = ConfigurableBeanFactory.SCOPE_PROTOTYPE)
	public AuditRecord auditRecord() {
		return new AuditRecord();
	}

	@Bean
	public RestTemplate restTemaplteProvider() throws IOException {
		HttpClient httpClient = HttpClientBuilder.create().build();
		HttpComponentsClientHttpRequestFactory requestFactory = new HttpComponentsClientHttpRequestFactory(httpClient);
		requestFactory.setConnectTimeout(connectionTimeout);
		requestFactory.setConnectionRequestTimeout(connectionRequestTimeout);
		requestFactory.setReadTimeout(readTimeout);
		return new RestTemplate(requestFactory);
	}

	@Bean
	public DatabaseProvider databaseProvider() {
		String dbProvider = environment.getProperty(Constants.DATABASE_PROVIDER);
		DatabaseProvider provider;
		if (dbProvider.equalsIgnoreCase(Constants.GraphDatabaseProvider.ORIENTDB.getName())) {
			provider = new OrientDBGraphProvider(environment);
			provider.initializeGlobalGraphConfiguration();
		} else if (dbProvider.equalsIgnoreCase(Constants.GraphDatabaseProvider.NEO4J.getName())) {
			provider = new Neo4jGraphProvider(environment);
			provider.initializeGlobalGraphConfiguration();
		} else if (dbProvider.equalsIgnoreCase(Constants.GraphDatabaseProvider.SQLG.getName())) {
			provider = new SqlgProvider(environment);
			provider.initializeGlobalGraphConfiguration();
		} else if (dbProvider.equalsIgnoreCase(Constants.GraphDatabaseProvider.TINKERGRAPH.getName())) {
			provider = new TinkerGraphProvider(environment);
			provider.initializeGlobalGraphConfiguration();
		} else if (dbProvider.equalsIgnoreCase(Constants.GraphDatabaseProvider.CASSANDRA.getName())) {
			provider = new JanusGraphStorage(environment);
			provider.initializeGlobalGraphConfiguration();
		} else {
			throw new RuntimeException("No Database Provider is configured. Please configure a Database Provider");
		}

		return provider;
	}

	@Bean
	public UrlValidator urlValidator() {
		return new UrlValidator(UrlValidator.ALLOW_LOCAL_URLS);
	}

	@Bean
	public Middleware rdfValidationMapper() {
		Model validationConfig = null;
		try {
			validationConfig = schemaLoader().getValidationConfig();
		} catch (Exception e) {
			logger.error("Unable to get validation configuration");
		}
		return new RDFValidationMapper(validationConfig);
	}

	/**
	 * This method create a Map of request endpoints with request id
	 * 
	 * @return Map
	 */
	@Bean
	public Map<String, String> requestIdMap() {
		Map<String, String> requestIdMap = new HashMap<>();
		requestIdMap.put(Constants.REGISTRY_ADD_ENDPOINT, Response.API_ID.CREATE.getId());
		requestIdMap.put(Constants.REGISTRY_SEARCH_ENDPOINT, Response.API_ID.SEARCH.getId());
		requestIdMap.put(Constants.REGISTRY_UPDATE_ENDPOINT, Response.API_ID.UPDATE.getId());
		requestIdMap.put(Constants.SIGNATURE_SIGN_ENDPOINT, Response.API_ID.SIGN.getId());
		requestIdMap.put(Constants.SIGNATURE_VERIFY_ENDPOINT, Response.API_ID.VERIFY.getId());
		return requestIdMap;
	}

	/**
	 * This method will process all the interceptors for each request
	 * 
	 * @param registry
	 */
	@Override
	public void addInterceptors(InterceptorRegistry registry) {
		int orderIdx = 1;
<<<<<<< HEAD
		Map<String, String> requestMap =  requestIdMap();
		registry.addInterceptor(requestIdValidationInterceptor()).
				addPathPatterns(new ArrayList(requestMap.keySet())).order(orderIdx++);
		if(authenticationEnabled) {
            registry.addInterceptor(authorizationInterceptor())
                    .addPathPatterns("/**").excludePathPatterns("/health", "/error", "/_schemas/**").order(orderIdx++);
	    }

	    registry.addInterceptor(rdfConversionInterceptor())
				.addPathPatterns("/add", "/update", "/search").order(orderIdx++);
		/*registry.addInterceptor(rdfValidationInterceptor())
				.addPathPatterns("/add", "/update").order(orderIdx++);*/

		if (signatureEnabled) {
			registry.addInterceptor(signaturePresenceValidationInterceptor())
					.addPathPatterns("/add", "/update").order(orderIdx++);
=======
		Map<String, String> requestMap = requestIdMap();
		registry.addInterceptor(requestIdValidationInterceptor()).addPathPatterns(new ArrayList(requestMap.keySet()))
				.order(orderIdx++);
		if (authenticationEnabled) {
			registry.addInterceptor(authorizationInterceptor()).addPathPatterns("/**")
					.excludePathPatterns("/health", "/error").order(orderIdx++);
>>>>>>> 182c02c0
		}

		registry.addInterceptor(rdfConversionInterceptor()).addPathPatterns("/add", "/update", "/search", "/read")
				.order(orderIdx++);
	}

	@Override
	public void addResourceHandlers(ResourceHandlerRegistry registry) {
		try {
			registry.addResourceHandler("/resources/**").addResourceLocations("classpath:vocab/1.0/")
					.setCachePeriod(3600).resourceChain(true).addResolver(new PathResourceResolver());
		} catch (Exception e) {
			throw e;
		}

	}

	@Bean
	public HandlerExceptionResolver customExceptionHandler() {
		return new CustomExceptionHandler(gson());
	}
}<|MERGE_RESOLUTION|>--- conflicted
+++ resolved
@@ -297,31 +297,12 @@
 	@Override
 	public void addInterceptors(InterceptorRegistry registry) {
 		int orderIdx = 1;
-<<<<<<< HEAD
-		Map<String, String> requestMap =  requestIdMap();
-		registry.addInterceptor(requestIdValidationInterceptor()).
-				addPathPatterns(new ArrayList(requestMap.keySet())).order(orderIdx++);
-		if(authenticationEnabled) {
-            registry.addInterceptor(authorizationInterceptor())
-                    .addPathPatterns("/**").excludePathPatterns("/health", "/error", "/_schemas/**").order(orderIdx++);
-	    }
-
-	    registry.addInterceptor(rdfConversionInterceptor())
-				.addPathPatterns("/add", "/update", "/search").order(orderIdx++);
-		/*registry.addInterceptor(rdfValidationInterceptor())
-				.addPathPatterns("/add", "/update").order(orderIdx++);*/
-
-		if (signatureEnabled) {
-			registry.addInterceptor(signaturePresenceValidationInterceptor())
-					.addPathPatterns("/add", "/update").order(orderIdx++);
-=======
 		Map<String, String> requestMap = requestIdMap();
 		registry.addInterceptor(requestIdValidationInterceptor()).addPathPatterns(new ArrayList(requestMap.keySet()))
 				.order(orderIdx++);
 		if (authenticationEnabled) {
 			registry.addInterceptor(authorizationInterceptor()).addPathPatterns("/**")
-					.excludePathPatterns("/health", "/error").order(orderIdx++);
->>>>>>> 182c02c0
+					.excludePathPatterns("/health", "/error", "/_schemas/**").order(orderIdx++);
 		}
 
 		registry.addInterceptor(rdfConversionInterceptor()).addPathPatterns("/add", "/update", "/search", "/read")
