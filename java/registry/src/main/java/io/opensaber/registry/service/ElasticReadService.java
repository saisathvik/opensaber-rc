package io.opensaber.registry.service;

import java.io.IOException;
import java.util.Arrays;
import java.util.LinkedList;
import java.util.List;
import java.util.Map;

import org.slf4j.Logger;
import org.slf4j.LoggerFactory;
import org.springframework.beans.factory.annotation.Autowired;
import org.springframework.beans.factory.annotation.Value;
import org.springframework.stereotype.Component;

import com.fasterxml.jackson.databind.JsonNode;
import com.fasterxml.jackson.databind.ObjectMapper;
import com.fasterxml.jackson.databind.node.JsonNodeFactory;
import com.fasterxml.jackson.databind.node.ObjectNode;

import io.opensaber.elastic.IElasticService;
import io.opensaber.pojos.AuditRecord;
import io.opensaber.registry.exception.RecordNotFoundException;
import io.opensaber.registry.middleware.util.Constants;
import io.opensaber.registry.middleware.util.JSONUtil;
import io.opensaber.registry.sink.shard.Shard;
import io.opensaber.registry.util.ReadConfigurator;

/**
 * This class provide read option with Elastic search
 * database to operate
 *
 */
@Component
public class ElasticReadService implements IReadService {

    private static Logger logger = LoggerFactory.getLogger(ElasticReadService.class);

    @Autowired
    private IElasticService elasticService;

    @Autowired
    private ObjectMapper objectMapper;

    @Autowired
    private IAuditService auditService;

    @Value("${audit.enabled}")
    private boolean auditEnabled;
    /**
     * This method interacts with the Elasticsearch and reads the record
     *
     * @param id           - osid
     * @param entityType   - elastic-search index
     * @param configurator
     * @return
     * @throws Exception
     */
    @Override
    public JsonNode getEntity(Shard shard, String userId, String id, String entityType, ReadConfigurator configurator) throws Exception {
        JsonNode result = null;
        Map<String, Object> response = null;
        try {
            response = elasticService.readEntity(entityType.toLowerCase(), id);
        } catch (IOException e) {
            logger.error("Exception in reading a record to ElasticSearch", e);
        }
        
        if (response == null || Constants.STATUS_INACTIVE.equals(response.get(Constants.STATUS_KEYWORD)) ) {
            throw new RecordNotFoundException("Record with " + id + " not found in Elastic-search");
        }
        
        result = objectMapper.convertValue(response, JsonNode.class);
        if (!configurator.isIncludeSignatures()) {
            JSONUtil.removeNode((ObjectNode) result, Constants.SIGNATURES_STR);
<<<<<<< HEAD
        }
        
        //if Audit enabled in configuration yml file
        if(auditEnabled) {
	        	
	        List<String> entityTypes = new LinkedList<>(Arrays.asList(entityType));	

	        AuditRecord auditRecord = auditService.createAuditRecord(userId, Constants.AUDIT_ACTION_READ, id, null);
	        auditRecord.setAuditInfo(auditService.createAuditInfo(Constants.AUDIT_ACTION_READ_OP, Constants.AUDIT_ACTION_READ, null, null, entityTypes));
	        auditService.doAudit(auditRecord, null, entityTypes, id, shard);
        }
=======
        }     
        
        auditService.auditRead(auditService.createAuditRecord(userId, id, entityType), shard);


>>>>>>> fe0577aa
        ObjectNode resultNode = JsonNodeFactory.instance.objectNode();
        resultNode.set(entityType, result);
        return resultNode;
    }
    
    

}<|MERGE_RESOLUTION|>--- conflicted
+++ resolved
@@ -72,25 +72,11 @@
         result = objectMapper.convertValue(response, JsonNode.class);
         if (!configurator.isIncludeSignatures()) {
             JSONUtil.removeNode((ObjectNode) result, Constants.SIGNATURES_STR);
-<<<<<<< HEAD
-        }
-        
-        //if Audit enabled in configuration yml file
-        if(auditEnabled) {
-	        	
-	        List<String> entityTypes = new LinkedList<>(Arrays.asList(entityType));	
-
-	        AuditRecord auditRecord = auditService.createAuditRecord(userId, Constants.AUDIT_ACTION_READ, id, null);
-	        auditRecord.setAuditInfo(auditService.createAuditInfo(Constants.AUDIT_ACTION_READ_OP, Constants.AUDIT_ACTION_READ, null, null, entityTypes));
-	        auditService.doAudit(auditRecord, null, entityTypes, id, shard);
-        }
-=======
         }     
         
         auditService.auditRead(auditService.createAuditRecord(userId, id, entityType), shard);
 
 
->>>>>>> fe0577aa
         ObjectNode resultNode = JsonNodeFactory.instance.objectNode();
         resultNode.set(entityType, result);
         return resultNode;
