--- conflicted
+++ resolved
@@ -3,16 +3,13 @@
 import com.fasterxml.jackson.databind.JsonNode;
 import com.fasterxml.jackson.databind.ObjectMapper;
 import io.opensaber.registry.middleware.util.Constants;
-<<<<<<< HEAD
 
 import java.util.*;
-=======
 import java.util.ArrayList;
 import java.util.HashMap;
 import java.util.HashSet;
 import java.util.List;
 import java.util.Map;
->>>>>>> fe0577aa
 import java.util.Map.Entry;
 import java.util.stream.Collectors;
 import javax.annotation.PostConstruct;
@@ -30,7 +27,7 @@
 
     private Map<String, Definition> definitionMap = new HashMap<>();
     private Map<String, Definition> derivedDefinitionMap = new HashedMap();
-    
+
     private OSResourceLoader osResourceLoader;
     
     @Autowired
@@ -106,7 +103,7 @@
      * @return
      */
     public Definition getDefinition(String title) {
-        return derivedDefinitionMap.getOrDefault(title, null);
+        return definitionMap.getOrDefault(title, null);
     }
 
     /**
@@ -115,19 +112,17 @@
      * @return
      * */
     public Map<String, Set<String>> getPublicFieldsInfoMap() {
-        return getAllKnownDefinitions()
-                .stream()
-                .collect(
-                        Collectors.toMap(String::toLowerCase, index -> {
-                            List<String> publicFields = getDefinition(index)
-                                    .getOsSchemaConfiguration()
-                                    .getPublicFields();
-                            if(publicFields != null) {
-                                return new HashSet<>(publicFields);
-                            } else {
-                                return new HashSet<>();
-                            }
-                        })
-                );
+        Map<String, Set<String>> result = new HashMap<>();
+        for (String index: getAllKnownDefinitions()) {
+            List<String> publicFields = getDefinition(index)
+                    .getOsSchemaConfiguration()
+                    .getPublicFields();
+            if(publicFields != null) {
+                result.put(index.toLowerCase(), new HashSet<>(publicFields));
+            } else {
+                result.put(index.toLowerCase(), Collections.emptySet());
+            }
+        }
+        return result;
     };
 }