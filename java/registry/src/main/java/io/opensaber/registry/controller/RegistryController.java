package io.opensaber.registry.controller;

import com.fasterxml.jackson.core.type.TypeReference;
import com.fasterxml.jackson.databind.ObjectMapper;
import com.github.jsonldjava.core.JsonLdOptions;
import com.github.jsonldjava.core.JsonLdProcessor;
import com.google.gson.Gson;
import com.google.gson.reflect.TypeToken;
import io.opensaber.pojos.*;
import io.opensaber.registry.exception.*;
import io.opensaber.registry.middleware.util.Constants;
import io.opensaber.registry.middleware.util.RDFUtil;
import io.opensaber.registry.model.RegistrySignature;
import io.opensaber.registry.service.RegistryService;
import io.opensaber.registry.service.SearchService;
import io.opensaber.registry.service.SignatureService;
import io.opensaber.registry.util.JSONUtil;
import org.apache.jena.rdf.model.Model;
import org.slf4j.Logger;
import org.slf4j.LoggerFactory;
import org.springframework.beans.factory.annotation.Autowired;
import org.springframework.beans.factory.annotation.Value;
import org.springframework.http.HttpStatus;
import org.springframework.http.ResponseEntity;
import org.springframework.web.bind.annotation.*;

import java.lang.reflect.Type;
import java.util.HashMap;
import java.util.List;
import java.util.Map;

@RestController
public class RegistryController {

	private static Logger logger = LoggerFactory.getLogger(RegistryController.class);

	@Autowired
	private RegistryService registryService;

	@Autowired
	private SearchService searchService;

	@Autowired
	private SignatureService signatureService;

	@Autowired
	private ObjectMapper objectMapper;

	@Value("${registry.context.base}")
	private String registryContext;

	private Gson gson = new Gson();
	private Type mapType = new TypeToken<Map<String, Object>>(){}.getType();

	@Value("${audit.enabled}")
	private boolean auditEnabled;

	@Value("${signature.domain}")
	private String signatureDomain;

	@Value("${signature.enabled}")
	private boolean signatureEnabled;

	@Autowired
	private OpenSaberInstrumentation watch;

	@RequestMapping(value = "/add", method = RequestMethod.POST)
	public ResponseEntity<Response> add(@RequestAttribute Request requestModel, 
			@RequestParam(value="id", required = false) String id, @RequestParam(value="prop", required = false) String property) {

		Model rdf = (Model) requestModel.getRequestMap().get("rdf");
		ResponseParams responseParams = new ResponseParams();
		Response response = new Response(Response.API_ID.CREATE, "OK", responseParams);
		Map<String, Object> result = new HashMap<>();
		RegistrySignature rs = new RegistrySignature();

		try {
			watch.start("RegistryController.addToExistingEntity");
			//added for signing the enitity
			if(signatureEnabled){
				JsonLdOptions options = new JsonLdOptions();
				options.setCompactArrays(true);
				Map<String, Object> reqMap = gson.fromJson((String)requestModel.getRequestMap().get("dataObject"), mapType);
				Map signReq  = new HashMap<String, Object>();
				List<Object> expandedJsonldObject = JsonLdProcessor.expand(reqMap,options);
				signReq.put("entity",expandedJsonldObject);
				Map entitySignMap = (Map<String, Object>)signatureService.sign(signReq);
				entitySignMap.put("createdDate",rs.getCreatedTimestamp());
				rdf = RDFUtil.getUpdatedSignedModel(rdf,registryContext,signatureDomain,entitySignMap);
			}
			String label = registryService.addEntity(rdf, id, property);
			result.put("entity", label);
			response.setResult(result);
			responseParams.setStatus(Response.Status.SUCCESSFUL);
			watch.stop("RegistryController.addToExistingEntity");
			logger.debug("RegistryController : Entity with label {} added !", label);
		} catch (DuplicateRecordException | EntityCreationException e) {
			logger.error("DuplicateRecordException|EntityCreationException in controller while adding entity !",e);
			response.setResult(result);
			responseParams.setStatus(Response.Status.UNSUCCESSFUL);
			responseParams.setErrmsg(e.getMessage());
		} catch (Exception e) {
			logger.error("Exception in controller while adding entity !",e);
			response.setResult(result);
			responseParams.setStatus(Response.Status.UNSUCCESSFUL);
			responseParams.setErrmsg(e.getMessage());
		}
		return new ResponseEntity<>(response, HttpStatus.OK);
	}

	@RequestMapping(value = "/read/{id}", method = RequestMethod.GET)
	public ResponseEntity<Response> readEntity(@PathVariable("id") String id,
<<<<<<< HEAD
			@RequestParam(required = false) boolean includeSignatures) {
=======
											   @RequestParam(required = false) boolean includeSignatures) {
>>>>>>> bfa2b098

		String entityId = registryContext + id;
		ResponseParams responseParams = new ResponseParams();
		Response response = new Response(Response.API_ID.READ, "OK", responseParams);

		try {
			watch.start("RegistryController.readEntity");
<<<<<<< HEAD
			org.eclipse.rdf4j.model.Model entityModel = registryService.getEntityById(entityId, includeSignatures);
=======
			Model entityModel = registryService.getEntityById(entityId, includeSignatures);
>>>>>>> bfa2b098
			logger.debug("FETCHED: " + entityModel);
			String jenaJSON = registryService.frameEntity(entityModel);
			response.setResult(gson.fromJson(jenaJSON, mapType));
			responseParams.setStatus(Response.Status.SUCCESSFUL);
			watch.stop("RegistryController.readEntity");
			logger.debug("RegistryController: entity for {} read !", entityId);

		} catch (RecordNotFoundException e) {
			logger.error("RegistryController: RecordNotFoundException while reading entity !", e);
			response.setResult(null);
			responseParams.setStatus(Response.Status.UNSUCCESSFUL);
			responseParams.setErrmsg(e.getMessage());
		} catch (UnsupportedOperationException e) {
			logger.error("RegistryController: UnsupportedOperationException while reading entity !", e);
			response.setResult(null);
			responseParams.setStatus(Response.Status.UNSUCCESSFUL);
			responseParams.setErrmsg(e.getMessage());
		} catch (Exception e) {
			logger.error("RegistryController: Exception while reading entity!", e);
			response.setResult(null);
			responseParams.setStatus(Response.Status.UNSUCCESSFUL);
			responseParams.setErrmsg("Ding! You encountered an error!");
		}
		return new ResponseEntity<>(response, HttpStatus.OK);
	}

	@RequestMapping(value = "/search", method = RequestMethod.POST)
	public ResponseEntity<Response> searchEntity(@RequestAttribute Request requestModel) {

		Model rdf = (Model) requestModel.getRequestMap().get("rdf");
		ResponseParams responseParams = new ResponseParams();
		Response response = new Response(Response.API_ID.SEARCH, "OK", responseParams);
		Map<String, Object> result = new HashMap<>();

		try {
			watch.start("RegistryController.searchEntity");
			org.eclipse.rdf4j.model.Model entityModel = searchService.search(rdf);
			logger.debug("FETCHED: " + entityModel);
			String jenaJSON = registryService.frameSearchEntity(entityModel);
			if(jenaJSON.isEmpty()){
				response.setResult(new HashMap<String,Object>());
			}else{
				response.setResult(gson.fromJson(jenaJSON, mapType));
			}
			responseParams.setStatus(Response.Status.SUCCESSFUL);
			watch.stop("RegistryController.searchEntity");
		} catch (AuditFailedException | RecordNotFoundException | TypeNotProvidedException e) {
			logger.error("AuditFailedException | RecordNotFoundException | TypeNotProvidedException in controller while adding entity !",e);
			response.setResult(result);
			responseParams.setStatus(Response.Status.UNSUCCESSFUL);
			responseParams.setErrmsg(e.getMessage());
		} catch (Exception e) {
			logger.error("Exception in controller while searching entities !",e);
			response.setResult(result);
			responseParams.setStatus(Response.Status.UNSUCCESSFUL);
			responseParams.setErrmsg(e.getMessage());
		}
		return new ResponseEntity<>(response, HttpStatus.OK);
	}

	@ResponseBody
	@RequestMapping(value = "/update", method = RequestMethod.POST)
	public ResponseEntity<Response> update(@RequestAttribute Request requestModel) {
		Model rdf = (Model) requestModel.getRequestMap().get("rdf");
		ResponseParams responseParams = new ResponseParams();
		Response response = new Response(Response.API_ID.UPDATE, "OK", responseParams);

		try {
			watch.start("RegistryController.update");
			registryService.updateEntity(rdf);
			responseParams.setErrmsg("");
			responseParams.setStatus(Response.Status.SUCCESSFUL);
			watch.stop("RegistryController.update");
			logger.debug("RegistryController: entity updated !");
		} catch (RecordNotFoundException | EntityCreationException e) {
			logger.error("RegistryController: RecordNotFoundException|EntityCreationException while updating entity (without id)!", e);
			responseParams.setStatus(Response.Status.UNSUCCESSFUL);
			responseParams.setErrmsg(e.getMessage());

		} catch (Exception e) {
			logger.error("RegistryController: Exception while updating entity (without id)!", e);
			responseParams.setStatus(Response.Status.UNSUCCESSFUL);
			responseParams.setErrmsg("Error occurred when updating Entity");
		}
		return new ResponseEntity<>(response, HttpStatus.OK);
	}

	@RequestMapping(value = "/health", method = RequestMethod.GET)
	public ResponseEntity<Response> health() {

		ResponseParams responseParams = new ResponseParams();
		Response response = new Response(Response.API_ID.HEALTH, "OK", responseParams);

		try {
			HealthCheckResponse healthCheckResult = registryService.health();
			response.setResult(JSONUtil.convertObjectJsonMap(healthCheckResult));
			responseParams.setErrmsg("");
			responseParams.setStatus(Response.Status.SUCCESSFUL);
			logger.debug("Application heath checked : ", healthCheckResult.toString());
		} catch (Exception e) {
			logger.error("Error in health checking!", e);
			HealthCheckResponse healthCheckResult =
					new HealthCheckResponse(Constants.OPENSABER_REGISTRY_API_NAME, false, null);
			response.setResult(JSONUtil.convertObjectJsonMap(healthCheckResult));
			responseParams.setStatus(Response.Status.UNSUCCESSFUL);
			responseParams.setErrmsg("Error during health check");
		}
		return new ResponseEntity<>(response, HttpStatus.OK);
	}

	@ResponseBody
	@RequestMapping(value = "/fetchAudit/{id}", method = RequestMethod.GET)
	public ResponseEntity<Response> fetchAudit(@PathVariable("id") String id) {
		ResponseParams responseParams = new ResponseParams();
		Response response = new Response(Response.API_ID.AUDIT, "OK", responseParams);

		if (auditEnabled) {
			String entityId = registryContext + id;

			try {
				watch.start("RegistryController.fetchAudit");
				org.eclipse.rdf4j.model.Model auditModel = registryService.getAuditNode(entityId);
				logger.debug("Audit Record model :" + auditModel);
				String jenaJSON = registryService.frameAuditEntity(auditModel);
				response.setResult(gson.fromJson(jenaJSON, mapType));
				responseParams.setStatus(Response.Status.SUCCESSFUL);
				watch.stop("RegistryController.fetchAudit");
				logger.debug("Controller: audit records fetched !");
			} catch (RecordNotFoundException e) {
				logger.error("Controller: RecordNotFoundException while fetching audit !", e);
				response.setResult(null);
				responseParams.setStatus(Response.Status.UNSUCCESSFUL);
				responseParams.setErrmsg(e.getMessage());
			} catch (Exception e) {
				logger.error("Controller: Exception while fetching audit !", e);
				response.setResult(null);
				responseParams.setStatus(Response.Status.UNSUCCESSFUL);
				responseParams.setErrmsg("Meh ! You encountered an error!");
			}
		} else {
			logger.info("Controller: Audit is disabled");
			response.setResult(null);
			responseParams.setStatus(Response.Status.UNSUCCESSFUL);
			responseParams.setErrmsg(Constants.AUDIT_IS_DISABLED);
		}
		return new ResponseEntity<>(response, HttpStatus.OK);
	}

	@RequestMapping(value="/delete/{id}", method = RequestMethod.DELETE)
	public ResponseEntity<Response> deleteEntity(@PathVariable("id") String id){
		String entityId = registryContext + id;
		ResponseParams responseParams = new ResponseParams();
		Response response = new Response(Response.API_ID.DELETE, "OK", responseParams);
		try{
			registryService.deleteEntityById(entityId);
			responseParams.setErrmsg("");
			responseParams.setStatus(Response.Status.SUCCESSFUL);
		} catch (UnsupportedOperationException e) {
			logger.error("Controller: UnsupportedOperationException while deleting entity !", e);
			response.setResult(null);
			responseParams.setStatus(Response.Status.UNSUCCESSFUL);
			responseParams.setErrmsg(e.getMessage());
		} catch (RecordNotFoundException e){
			logger.error("Controller: RecordNotFoundException while deleting entity !", e);
			response.setResult(null);
			responseParams.setStatus(Response.Status.UNSUCCESSFUL);
			responseParams.setErrmsg(e.getMessage());
		} catch (Exception e) {
			logger.error("Controller: Exception while deleting entity !", e);
			response.setResult(null);
			responseParams.setStatus(Response.Status.UNSUCCESSFUL);
			responseParams.setErrmsg("Meh ! You encountered an error!");
		}
		return new ResponseEntity<>(response, HttpStatus.OK);
	}
}<|MERGE_RESOLUTION|>--- conflicted
+++ resolved
@@ -15,6 +15,8 @@
 import io.opensaber.registry.service.SearchService;
 import io.opensaber.registry.service.SignatureService;
 import io.opensaber.registry.util.JSONUtil;
+
+import org.apache.jena.ext.com.google.common.io.ByteStreams;
 import org.apache.jena.rdf.model.Model;
 import org.slf4j.Logger;
 import org.slf4j.LoggerFactory;
@@ -24,7 +26,9 @@
 import org.springframework.http.ResponseEntity;
 import org.springframework.web.bind.annotation.*;
 
+import java.io.InputStream;
 import java.lang.reflect.Type;
+import java.nio.charset.StandardCharsets;
 import java.util.HashMap;
 import java.util.List;
 import java.util.Map;
@@ -33,6 +37,8 @@
 public class RegistryController {
 
 	private static Logger logger = LoggerFactory.getLogger(RegistryController.class);
+	
+	private static final String ID_REGEX = "\"@id\"\\s*:\\s*\"_:[a-z][0-9]+\",";
 
 	@Autowired
 	private RegistryService registryService;
@@ -60,6 +66,9 @@
 
 	@Value("${signature.enabled}")
 	private boolean signatureEnabled;
+	
+	@Value("${frame.file}")
+    private String frameFile;
 
 	@Autowired
 	private OpenSaberInstrumentation watch;
@@ -78,13 +87,12 @@
 			watch.start("RegistryController.addToExistingEntity");
 			//added for signing the enitity
 			if(signatureEnabled){
-				JsonLdOptions options = new JsonLdOptions();
-				options.setCompactArrays(true);
-				Map<String, Object> reqMap = gson.fromJson((String)requestModel.getRequestMap().get("dataObject"), mapType);
 				Map signReq  = new HashMap<String, Object>();
-				List<Object> expandedJsonldObject = JsonLdProcessor.expand(reqMap,options);
-				signReq.put("entity",expandedJsonldObject);
-				Map entitySignMap = (Map<String, Object>)signatureService.sign(signReq);
+				InputStream is = this.getClass().getClassLoader().getResourceAsStream(frameFile);
+				String fileString = new String(ByteStreams.toByteArray(is), StandardCharsets.UTF_8);
+            	Map<String, Object> reqMap = JSONUtil.frameJsonAndRemoveIds(ID_REGEX, (String)requestModel.getRequestMap().get("dataObject"), gson, fileString);
+				signReq.put("entity",reqMap);
+				Map<String, Object> entitySignMap = (Map<String, Object>)signatureService.sign(signReq);
 				entitySignMap.put("createdDate",rs.getCreatedTimestamp());
 				rdf = RDFUtil.getUpdatedSignedModel(rdf,registryContext,signatureDomain,entitySignMap);
 			}
@@ -110,11 +118,7 @@
 
 	@RequestMapping(value = "/read/{id}", method = RequestMethod.GET)
 	public ResponseEntity<Response> readEntity(@PathVariable("id") String id,
-<<<<<<< HEAD
 			@RequestParam(required = false) boolean includeSignatures) {
-=======
-											   @RequestParam(required = false) boolean includeSignatures) {
->>>>>>> bfa2b098
 
 		String entityId = registryContext + id;
 		ResponseParams responseParams = new ResponseParams();
@@ -122,11 +126,7 @@
 
 		try {
 			watch.start("RegistryController.readEntity");
-<<<<<<< HEAD
-			org.eclipse.rdf4j.model.Model entityModel = registryService.getEntityById(entityId, includeSignatures);
-=======
 			Model entityModel = registryService.getEntityById(entityId, includeSignatures);
->>>>>>> bfa2b098
 			logger.debug("FETCHED: " + entityModel);
 			String jenaJSON = registryService.frameEntity(entityModel);
 			response.setResult(gson.fromJson(jenaJSON, mapType));
