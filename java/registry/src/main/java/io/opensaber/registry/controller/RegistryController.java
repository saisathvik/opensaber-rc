package io.opensaber.registry.controller;

import com.google.gson.Gson;
import com.google.gson.reflect.TypeToken;
import io.opensaber.pojos.*;
import io.opensaber.registry.exception.*;
import io.opensaber.registry.middleware.util.Constants;
import io.opensaber.registry.service.RegistryService;
import io.opensaber.registry.service.SearchService;
import io.opensaber.registry.util.JSONUtil;
import org.apache.jena.rdf.model.Model;
import org.slf4j.Logger;
import org.slf4j.LoggerFactory;
import org.springframework.beans.factory.annotation.Autowired;
import org.springframework.beans.factory.annotation.Value;
import org.springframework.http.HttpStatus;
import org.springframework.http.ResponseEntity;
import org.springframework.web.bind.annotation.*;

import java.lang.reflect.Type;
import java.util.HashMap;
import java.util.Map;

@RestController
public class RegistryController {

	private static Logger logger = LoggerFactory.getLogger(RegistryController.class);

	@Autowired
	private RegistryService registryService;
	
	@Autowired
	private SearchService searchService;

	@Value("${registry.context.base}")
	private String registryContext;

	private Gson gson = new Gson();
	private Type mapType = new TypeToken<Map<String, Object>>(){}.getType();
	
	@Value("${audit.enabled}")
	private boolean auditEnabled;

	@Autowired
	private OpenSaberInstrumentation watch;

	@RequestMapping(value = "/add", method = RequestMethod.POST)
	public ResponseEntity<Response> add(@RequestAttribute Request requestModel, 
			@RequestParam(value="id", required = false) String id, @RequestParam(value="prop", required = false) String property) {

		Model rdf = (Model) requestModel.getRequestMap().get("rdf");
		ResponseParams responseParams = new ResponseParams();
		Response response = new Response(Response.API_ID.CREATE, "OK", responseParams);
		Map<String, Object> result = new HashMap<>();

		try {
			watch.start("RegistryController.addToExistingEntity");
			String label = registryService.addEntity(rdf, id, property);
			result.put("entity", label);
			response.setResult(result);
			responseParams.setStatus(Response.Status.SUCCESSFUL);
			watch.stop("RegistryController.addToExistingEntity");
			logger.debug("RegistryController : Entity with label {} added !", label);
		} catch (DuplicateRecordException | EntityCreationException e) {
			logger.error("DuplicateRecordException|EntityCreationException in controller while adding entity !",e);
			response.setResult(result);
			responseParams.setStatus(Response.Status.UNSUCCESSFUL);
			responseParams.setErrmsg(e.getMessage());
		} catch (Exception e) {
			logger.error("Exception in controller while adding entity !",e);
			response.setResult(result);
			responseParams.setStatus(Response.Status.UNSUCCESSFUL);
			responseParams.setErrmsg(e.getMessage());
		}
		return new ResponseEntity<>(response, HttpStatus.OK);
	}

	@RequestMapping(value = "/read/{id}", method = RequestMethod.GET)
    public ResponseEntity<Response> readEntity(@PathVariable("id") String id,
                                               @RequestParam(required = false) boolean includeSignatures) {

		String entityId = registryContext + id;
		ResponseParams responseParams = new ResponseParams();
		Response response = new Response(Response.API_ID.READ, "OK", responseParams);

		try {
			watch.start("RegistryController.readEntity");
<<<<<<< HEAD
			Model entityModel = registryService.getEntityById(entityId);
=======
            org.eclipse.rdf4j.model.Model entityModel = registryService.getEntityById(entityId, includeSignatures);
>>>>>>> a9cbe655
			logger.debug("FETCHED: " + entityModel);
			String jenaJSON = registryService.frameEntity(entityModel);
			response.setResult(gson.fromJson(jenaJSON, mapType));
			responseParams.setStatus(Response.Status.SUCCESSFUL);
			watch.stop("RegistryController.readEntity");
			logger.debug("RegistryController: entity for {} read !", entityId);

		} catch (RecordNotFoundException e) {
			logger.error("RegistryController: RecordNotFoundException while reading entity !", e);
			response.setResult(null);
			responseParams.setStatus(Response.Status.UNSUCCESSFUL);
			responseParams.setErrmsg(e.getMessage());
		} catch (UnsupportedOperationException e) {
			logger.error("RegistryController: UnsupportedOperationException while reading entity !", e);
			response.setResult(null);
			responseParams.setStatus(Response.Status.UNSUCCESSFUL);
			responseParams.setErrmsg(e.getMessage());
		} catch (Exception e) {
			logger.error("RegistryController: Exception while reading entity!", e);
			response.setResult(null);
			responseParams.setStatus(Response.Status.UNSUCCESSFUL);
			responseParams.setErrmsg("Ding! You encountered an error!");
		}
		return new ResponseEntity<>(response, HttpStatus.OK);
	}
	
	@RequestMapping(value = "/search", method = RequestMethod.POST)
	public ResponseEntity<Response> searchEntity(@RequestAttribute Request requestModel) {

		Model rdf = (Model) requestModel.getRequestMap().get("rdf");
		ResponseParams responseParams = new ResponseParams();
		Response response = new Response(Response.API_ID.SEARCH, "OK", responseParams);
		Map<String, Object> result = new HashMap<>();

		try {
			watch.start("RegistryController.searchEntity");
			org.eclipse.rdf4j.model.Model entityModel = searchService.search(rdf);
			logger.debug("FETCHED: " + entityModel);
			String jenaJSON = registryService.frameSearchEntity(entityModel);
			if(jenaJSON.isEmpty()){
				response.setResult(new HashMap<String,Object>());
			}else{
				response.setResult(gson.fromJson(jenaJSON, mapType));
			}
			responseParams.setStatus(Response.Status.SUCCESSFUL);
			watch.stop("RegistryController.searchEntity");
		} catch (AuditFailedException | RecordNotFoundException | TypeNotProvidedException e) {
			logger.error("AuditFailedException | RecordNotFoundException | TypeNotProvidedException in controller while adding entity !",e);
			response.setResult(result);
			responseParams.setStatus(Response.Status.UNSUCCESSFUL);
			responseParams.setErrmsg(e.getMessage());
		} catch (Exception e) {
			logger.error("Exception in controller while searching entities !",e);
			response.setResult(result);
			responseParams.setStatus(Response.Status.UNSUCCESSFUL);
			responseParams.setErrmsg(e.getMessage());
		}
		return new ResponseEntity<>(response, HttpStatus.OK);
	}
	
	@ResponseBody
	@RequestMapping(value = "/update", method = RequestMethod.POST)
	public ResponseEntity<Response> update(@RequestAttribute Request requestModel) {
		Model rdf = (Model) requestModel.getRequestMap().get("rdf");
		ResponseParams responseParams = new ResponseParams();
		Response response = new Response(Response.API_ID.UPDATE, "OK", responseParams);

		try {
			watch.start("RegistryController.update");
			registryService.updateEntity(rdf);
			responseParams.setErrmsg("");
			responseParams.setStatus(Response.Status.SUCCESSFUL);
			watch.stop("RegistryController.update");
			logger.debug("RegistryController: entity updated !");
		} catch (RecordNotFoundException | EntityCreationException e) {
			logger.error("RegistryController: RecordNotFoundException|EntityCreationException while updating entity (without id)!", e);
			responseParams.setStatus(Response.Status.UNSUCCESSFUL);
			responseParams.setErrmsg(e.getMessage());

		} catch (Exception e) {
			logger.error("RegistryController: Exception while updating entity (without id)!", e);
			responseParams.setStatus(Response.Status.UNSUCCESSFUL);
			responseParams.setErrmsg("Error occurred when updating Entity");
		}
		return new ResponseEntity<>(response, HttpStatus.OK);
	}

	@RequestMapping(value = "/health", method = RequestMethod.GET)
	public ResponseEntity<Response> health() {

		ResponseParams responseParams = new ResponseParams();
		Response response = new Response(Response.API_ID.HEALTH, "OK", responseParams);

		try {
			HealthCheckResponse healthCheckResult = registryService.health();
			response.setResult(JSONUtil.convertObjectJsonMap(healthCheckResult));
			responseParams.setErrmsg("");
			responseParams.setStatus(Response.Status.SUCCESSFUL);
			logger.debug("Application heath checked : ", healthCheckResult.toString());
		} catch (Exception e) {
			logger.error("Error in health checking!", e);
            HealthCheckResponse healthCheckResult =
                    new HealthCheckResponse(Constants.OPENSABER_REGISTRY_API_NAME, false, null);
            response.setResult(JSONUtil.convertObjectJsonMap(healthCheckResult));
			responseParams.setStatus(Response.Status.UNSUCCESSFUL);
			responseParams.setErrmsg("Error during health check");
		}
		return new ResponseEntity<>(response, HttpStatus.OK);
	}

	@ResponseBody
	@RequestMapping(value = "/fetchAudit/{id}", method = RequestMethod.GET)
	public ResponseEntity<Response> fetchAudit(@PathVariable("id") String id) {
		ResponseParams responseParams = new ResponseParams();
		Response response = new Response(Response.API_ID.AUDIT, "OK", responseParams);

		if (auditEnabled) {
			String entityId = registryContext + id;

			try {
				watch.start("RegistryController.fetchAudit");
				org.eclipse.rdf4j.model.Model auditModel = registryService.getAuditNode(entityId);
				logger.debug("Audit Record model :" + auditModel);
				String jenaJSON = registryService.frameAuditEntity(auditModel);
				response.setResult(gson.fromJson(jenaJSON, mapType));
				responseParams.setStatus(Response.Status.SUCCESSFUL);
				watch.stop("RegistryController.fetchAudit");
				logger.debug("Controller: audit records fetched !");
			} catch (RecordNotFoundException e) {
				logger.error("Controller: RecordNotFoundException while fetching audit !", e);
				response.setResult(null);
				responseParams.setStatus(Response.Status.UNSUCCESSFUL);
				responseParams.setErrmsg(e.getMessage());
			} catch (Exception e) {
				logger.error("Controller: Exception while fetching audit !", e);
				response.setResult(null);
				responseParams.setStatus(Response.Status.UNSUCCESSFUL);
				responseParams.setErrmsg("Meh ! You encountered an error!");
			}
		} else {
			logger.info("Controller: Audit is disabled");
			response.setResult(null);
			responseParams.setStatus(Response.Status.UNSUCCESSFUL);
			responseParams.setErrmsg(Constants.AUDIT_IS_DISABLED);
		}
		return new ResponseEntity<>(response, HttpStatus.OK);
	}

	@RequestMapping(value="/delete/{id}", method = RequestMethod.DELETE)
	public ResponseEntity<Response> deleteEntity(@PathVariable("id") String id){
		String entityId = registryContext + id;
		ResponseParams responseParams = new ResponseParams();
		Response response = new Response(Response.API_ID.DELETE, "OK", responseParams);
		try{
			registryService.deleteEntityById(entityId);
			responseParams.setErrmsg("");
			responseParams.setStatus(Response.Status.SUCCESSFUL);
		} catch (UnsupportedOperationException e) {
			logger.error("Controller: UnsupportedOperationException while deleting entity !", e);
			response.setResult(null);
			responseParams.setStatus(Response.Status.UNSUCCESSFUL);
			responseParams.setErrmsg(e.getMessage());
		} catch (RecordNotFoundException e){
			logger.error("Controller: RecordNotFoundException while deleting entity !", e);
			response.setResult(null);
			responseParams.setStatus(Response.Status.UNSUCCESSFUL);
			responseParams.setErrmsg(e.getMessage());
		} catch (Exception e) {
			logger.error("Controller: Exception while deleting entity !", e);
			response.setResult(null);
			responseParams.setStatus(Response.Status.UNSUCCESSFUL);
			responseParams.setErrmsg("Meh ! You encountered an error!");
		}
		return new ResponseEntity<>(response, HttpStatus.OK);
	}
}<|MERGE_RESOLUTION|>--- conflicted
+++ resolved
@@ -85,11 +85,7 @@
 
 		try {
 			watch.start("RegistryController.readEntity");
-<<<<<<< HEAD
-			Model entityModel = registryService.getEntityById(entityId);
-=======
-            org.eclipse.rdf4j.model.Model entityModel = registryService.getEntityById(entityId, includeSignatures);
->>>>>>> a9cbe655
+			Model entityModel = registryService.getEntityById(entityId, includeSignatures);
 			logger.debug("FETCHED: " + entityModel);
 			String jenaJSON = registryService.frameEntity(entityModel);
 			response.setResult(gson.fromJson(jenaJSON, mapType));
