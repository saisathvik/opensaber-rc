--- conflicted
+++ resolved
@@ -89,11 +89,7 @@
 			result.put("entity", label);
 			response.setResult(result);
 			responseParams.setStatus(Response.Status.SUCCCESSFUL);
-<<<<<<< HEAD
 			logger.debug("RegistryController : Entity with label {} added !", label);
-=======
-			logger.debug("Controller : Entity with label {} added !", label);
->>>>>>> 2db8d5b7
 		} catch (DuplicateRecordException | EntityCreationException e) {
 			logger.error("DuplicateRecordException|EntityCreationException in controller while adding entity !",e);
 			response.setResult(result);
@@ -153,24 +149,14 @@
 			resultMap.put(Constants.RESPONSE_ATTRIBUTE, entityModel);*/
 			response.setResult(jenaObj.toMap());
 			responseParams.setStatus(Response.Status.SUCCCESSFUL);
-<<<<<<< HEAD
 			logger.debug("RegistryController: Read entity for {}!", id);
 		} catch (RecordNotFoundException e) {
 			logger.error("RegistryController: RecordNotFoundException while reading entity !", e);
-=======
-			logger.debug("Controller: entity for {} read !", id);
-		} catch (RecordNotFoundException e) {
-			logger.error("Controller: RecordNotFoundException while reading entity !", e);
->>>>>>> 2db8d5b7
-			response.setResult(null);
-			responseParams.setStatus(Response.Status.UNSUCCESSFUL);
-			responseParams.setErrmsg(e.getMessage());
-		} catch (Exception e) {
-<<<<<<< HEAD
+			response.setResult(null);
+			responseParams.setStatus(Response.Status.UNSUCCESSFUL);
+			responseParams.setErrmsg(e.getMessage());
+		} catch (Exception e) {
 			logger.error("RegistryController: Exception while reading entity!", e);
-=======
-			logger.error("Controller: Exception while reading entity!", e);
->>>>>>> 2db8d5b7
 			response.setResult(null);
 			responseParams.setStatus(Response.Status.UNSUCCESSFUL);
 			responseParams.setErrmsg("Ding! You encountered an error!");
@@ -218,24 +204,14 @@
 			registryService.updateEntity(rdf);
 			responseParams.setErrmsg("");
 			responseParams.setStatus(Response.Status.SUCCCESSFUL);
-<<<<<<< HEAD
 			logger.debug("RegistryController: entity updated !");
 		} catch (RecordNotFoundException | EntityCreationException e) {
 			logger.error("RegistryController: RecordNotFoundException|EntityCreationException while updating entity (without id)!", e);
-=======
-			logger.debug("Controller: entity updated !");
-		} catch (RecordNotFoundException | EntityCreationException e) {
-			logger.error("Controller: RecordNotFoundException|EntityCreationException while updating entity (without id)!", e);
->>>>>>> 2db8d5b7
-			responseParams.setStatus(Response.Status.UNSUCCESSFUL);
-			responseParams.setErrmsg(e.getMessage());
-
-		} catch (Exception e) {
-<<<<<<< HEAD
+			responseParams.setStatus(Response.Status.UNSUCCESSFUL);
+			responseParams.setErrmsg(e.getMessage());
+
+		} catch (Exception e) {
 			logger.error("RegistryController: Exception while updating entity (without id)!", e);
-=======
-			logger.error("Controller: Exception while updating entity (without id)!", e);
->>>>>>> 2db8d5b7
 			responseParams.setStatus(Response.Status.UNSUCCESSFUL);
 			responseParams.setErrmsg("Error occurred when updating Entity");
 		}
@@ -275,39 +251,24 @@
 
 		try {
 			org.eclipse.rdf4j.model.Model auditModel = registryService.getAuditNode(id);
-<<<<<<< HEAD
 			logger.debug("RegistryController : Audit Record model :"+ auditModel);
-=======
-			logger.debug("Audit Record model :"+ auditModel);
->>>>>>> 2db8d5b7
 			String jenaJSON = registryService.frameAuditEntity(auditModel);
 			Type type = new TypeToken<Map<String, Object>>(){}.getType();
 			response.setResult(new Gson().fromJson(jenaJSON, type));
 			responseParams.setStatus(Response.Status.SUCCCESSFUL);
-<<<<<<< HEAD
 			logger.debug("RegistryController: audit records fetched !");
 		} catch (RecordNotFoundException e) {
 			logger.error("RegistryController: RecordNotFoundException while fetching audit !", e);
-=======
-			logger.debug("Controller: audit records fetched !");
-		} catch (RecordNotFoundException e) {
-			logger.error("Controller: RecordNotFoundException while fetching audit !", e);
->>>>>>> 2db8d5b7
-			response.setResult(null);
-			responseParams.setStatus(Response.Status.UNSUCCESSFUL);
-			responseParams.setErrmsg(e.getMessage());
-		} catch (Exception e) {
-<<<<<<< HEAD
+
+			response.setResult(null);
+			responseParams.setStatus(Response.Status.UNSUCCESSFUL);
+			responseParams.setErrmsg(e.getMessage());
+		} catch (Exception e) {
 			logger.error("RegistryController: Exception while fetching audit !", e);
-=======
-			logger.error("Controller: Exception while fetching audit !", e);
->>>>>>> 2db8d5b7
 			response.setResult(null);
 			responseParams.setStatus(Response.Status.UNSUCCESSFUL);
 			responseParams.setErrmsg("Meh ! You encountered an error!");
 		}
 		return new ResponseEntity<>(response, HttpStatus.OK);
 	}
-
-
 }