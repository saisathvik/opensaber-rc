--- conflicted
+++ resolved
@@ -271,7 +271,7 @@
         return new ResponseEntity<>(response, HttpStatus.OK);
     }
 
-<<<<<<< HEAD
+
     @RequestMapping(value = "/attest", method = RequestMethod.GET)
     public ResponseEntity<Response> attest(@RequestHeader HttpHeaders header) {
         /*
@@ -281,11 +281,7 @@
          */
         return null;
     }
-
-    @RequestMapping(value = "/invite", method = RequestMethod.POST)
-=======
     @RequestMapping(value = "/invite", method = RequestMethod.GET)
->>>>>>> c854dcd0
     public ResponseEntity<Response> invite(@RequestHeader HttpHeaders header) {
         ResponseParams responseParams = new ResponseParams();
         Response response = new Response(Response.API_ID.INVITE, "OK", responseParams);
