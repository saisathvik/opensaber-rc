package io.opensaber.registry.controller;

import java.io.File;
import java.io.IOException;
import java.io.StringWriter;
import java.nio.charset.StandardCharsets;
import java.nio.file.Files;
import java.nio.file.Paths;
import java.util.UUID;

import org.apache.jena.query.DatasetFactory;
import org.apache.jena.rdf.model.Model;
import org.apache.jena.riot.RDFDataMgr;
import org.apache.jena.riot.WriterDatasetRIOT;
import org.apache.jena.riot.system.PrefixMap;
import org.apache.jena.riot.system.RiotLib;
import org.apache.jena.sparql.core.DatasetGraph;
import org.apache.jena.riot.JsonLDWriteContext;
import org.eclipse.rdf4j.rio.RDFFormat;
import org.eclipse.rdf4j.rio.Rio;
import org.json.JSONArray;
import org.json.JSONObject;
import org.slf4j.Logger;
import org.slf4j.LoggerFactory;
import org.springframework.beans.factory.annotation.Autowired;
import org.springframework.boot.autoconfigure.SpringBootApplication;
import org.springframework.boot.builder.SpringApplicationBuilder;
import org.springframework.boot.web.support.SpringBootServletInitializer;
import org.springframework.context.annotation.ComponentScan;
import org.springframework.core.io.ClassPathResource;
import org.springframework.http.HttpStatus;
import org.springframework.http.ResponseEntity;
import org.springframework.web.bind.annotation.PathVariable;
import org.springframework.web.bind.annotation.RequestAttribute;
import org.springframework.web.bind.annotation.RequestMapping;
import org.springframework.web.bind.annotation.RequestMethod;
import org.springframework.web.bind.annotation.ResponseBody;
import org.springframework.web.bind.annotation.RestController;

import com.fasterxml.jackson.core.JsonProcessingException;
import io.opensaber.converters.JenaRDF4J;
import io.opensaber.pojos.Response;
import io.opensaber.pojos.ResponseParams;
import io.opensaber.registry.exception.DuplicateRecordException;
import io.opensaber.registry.exception.InvalidTypeException;
import io.opensaber.registry.exception.RecordNotFoundException;
import io.opensaber.registry.service.RegistryService;

@RestController
@SpringBootApplication
@ComponentScan({"io.opensaber.registry"})
public class RegistryController extends SpringBootServletInitializer {

	private static Logger logger = LoggerFactory.getLogger(RegistryController.class);

	@Autowired
	RegistryService registryService;

	@Override
	protected SpringApplicationBuilder configure(SpringApplicationBuilder application) {
		return application.sources(RegistryController.class);
	}

	@ResponseBody
	@RequestMapping(value="/addEntity",method=RequestMethod.POST)
	public ResponseEntity<Response> addEntity(@RequestAttribute Model rdf) throws JsonProcessingException, DuplicateRecordException, InvalidTypeException{
		Response response = new Response();
		ResponseParams responseParams = new ResponseParams();
		response.setId(UUID.randomUUID().toString());
		response.setEts(System.currentTimeMillis() / 1000L);
		response.setVer("1.0");
		response.setParams(responseParams);
		try{
			registryService.addEntity(rdf);
			responseParams.setStatus(Response.Status.SUCCCESSFUL);
		} catch (DuplicateRecordException | InvalidTypeException e) {
			responseParams.setStatus(Response.Status.UNSUCCESSFUL);
			responseParams.setErrmsg(e.getMessage());
		} catch (Exception e) {
			responseParams.setStatus(Response.Status.UNSUCCESSFUL);
			responseParams.setErrmsg(e.getMessage());
		}
		return new ResponseEntity<Response>(response, HttpStatus.OK);
	}

	@RequestMapping(value = "/getEntity/{id}", method = RequestMethod.GET)
	public ResponseEntity<Response> getEntity(@PathVariable("id") String id){
		Response response = new Response();
		ResponseParams responseParams = new ResponseParams();
		response.setId(UUID.randomUUID().toString());
		response.setEts(System.currentTimeMillis() / 1000L);
		response.setVer("1.0");
		response.setParams(responseParams);
		try {
			id = "http://example.com/voc/teacher/1.0.0/" + id;
<<<<<<< HEAD
			org.eclipse.rdf4j.model.Model entityModel = registryService.getEntityById(id);
=======
			entityModel = registryService.getEntityById(id);
			String jenaJSON = registryService.frameEntity(entityModel);
			JSONObject jenaObj=new JSONObject(jenaJSON);
			responseParams.setResultMap(jenaObj.toMap());
>>>>>>> 275e5bc5
			responseParams.setStatus(Response.Status.SUCCCESSFUL);
		} catch (RecordNotFoundException e) {
			responseParams.setStatus(Response.Status.UNSUCCESSFUL);
			responseParams.setErrmsg(e.getMessage());
		} catch (Exception e) {
			responseParams.setStatus(Response.Status.UNSUCCESSFUL);
			responseParams.setErrmsg("Ding! You encountered an error!");
			logger.error("ERROR!", e);
		}
		return new ResponseEntity<Response>(response, HttpStatus.OK);
	}

}<|MERGE_RESOLUTION|>--- conflicted
+++ resolved
@@ -93,14 +93,10 @@
 		response.setParams(responseParams);
 		try {
 			id = "http://example.com/voc/teacher/1.0.0/" + id;
-<<<<<<< HEAD
 			org.eclipse.rdf4j.model.Model entityModel = registryService.getEntityById(id);
-=======
-			entityModel = registryService.getEntityById(id);
 			String jenaJSON = registryService.frameEntity(entityModel);
 			JSONObject jenaObj=new JSONObject(jenaJSON);
 			responseParams.setResultMap(jenaObj.toMap());
->>>>>>> 275e5bc5
 			responseParams.setStatus(Response.Status.SUCCCESSFUL);
 		} catch (RecordNotFoundException e) {
 			responseParams.setStatus(Response.Status.UNSUCCESSFUL);
