package io.opensaber.registry.controller;

import java.lang.reflect.Type;
import java.util.HashMap;
import java.util.Map;
<<<<<<< HEAD
=======

>>>>>>> 19fa9f45
import io.opensaber.pojos.HealthCheckResponse;
import io.opensaber.registry.config.OpenSaberStopWatch;
import io.opensaber.registry.middleware.util.Constants;
import io.opensaber.registry.util.JSONUtil;
import org.apache.jena.rdf.model.Model;
import org.slf4j.Logger;
import org.slf4j.LoggerFactory;
import org.springframework.beans.factory.annotation.Autowired;
import org.springframework.beans.factory.annotation.Value;
import org.springframework.http.HttpStatus;
import org.springframework.http.ResponseEntity;
import org.springframework.util.StopWatch;
import org.springframework.web.bind.annotation.PathVariable;
import org.springframework.web.bind.annotation.RequestAttribute;
import org.springframework.web.bind.annotation.RequestMapping;
import org.springframework.web.bind.annotation.RequestMethod;
import org.springframework.web.bind.annotation.RequestParam;
import org.springframework.web.bind.annotation.ResponseBody;
import org.springframework.web.bind.annotation.RestController;
import com.google.gson.Gson;
import com.google.gson.reflect.TypeToken;
import io.opensaber.pojos.Request;
import io.opensaber.pojos.Response;
import io.opensaber.pojos.ResponseParams;
import io.opensaber.registry.exception.DuplicateRecordException;
import io.opensaber.registry.exception.EntityCreationException;
import io.opensaber.registry.exception.RecordNotFoundException;
import io.opensaber.registry.service.RegistryService;

@RestController
public class RegistryController {

	private static Logger logger = LoggerFactory.getLogger(RegistryController.class);
	private static Logger prefLogger = LoggerFactory.getLogger("PERFORMANCE_INSTRUMENTATION");
	
	@Autowired
	private RegistryService registryService;

	@Autowired
	private OpenSaberStopWatch watch;

	@Value("${registry.context.base}")
	private String registryContext;
<<<<<<< HEAD

	/*@RequestMapping(value = "/create", method = RequestMethod.POST)
	public ResponseEntity<Response> addEntity(@RequestAttribute Request requestModel) {
		Model rdf = (Model) requestModel.getRequestMap().get("rdf");
		ResponseParams responseParams = new ResponseParams();
		Response response = new Response(Response.API_ID.CREATE, "OK", responseParams);
		Map<String, Object> result = new HashMap<>();
=======
>>>>>>> 19fa9f45

	private Gson gson = new Gson();
	private Type mapType = new TypeToken<Map<String, Object>>(){}.getType();
	
	@Value("${audit.enabled}")
	private boolean auditEnabled;

	
	@RequestMapping(value = "/add", method = RequestMethod.POST)
	public ResponseEntity<Response> addToExistingEntity(@RequestAttribute Request requestModel, 
			@RequestParam(value="id", required = false) String id, @RequestParam(value="prop", required = false) String property) {
		watch.start("ADD Performance Monitoring !");

		Model rdf = (Model) requestModel.getRequestMap().get("rdf");
		ResponseParams responseParams = new ResponseParams();
		Response response = new Response(Response.API_ID.CREATE, "OK", responseParams);
		Map<String, Object> result = new HashMap<>();

		try {
			String label = registryService.addEntity(rdf, id, property);
			result.put("entity", label);
			response.setResult(result);
			responseParams.setStatus(Response.Status.SUCCCESSFUL);
			logger.debug("RegistryController : Entity with label {} added !", label);
		} catch (DuplicateRecordException | EntityCreationException e) {
			logger.error("DuplicateRecordException|EntityCreationException in controller while adding entity !",e);
			response.setResult(result);
			responseParams.setStatus(Response.Status.UNSUCCESSFUL);
			responseParams.setErrmsg(e.getMessage());
		} catch (Exception e) {
			logger.error("Exception in controller while adding entity !",e);
			response.setResult(result);
			responseParams.setStatus(Response.Status.UNSUCCESSFUL);
			responseParams.setErrmsg(e.getMessage());
		}
		watch.stop();
		prefLogger.info(watch.prettyPrint());
		return new ResponseEntity<>(response, HttpStatus.OK);
	}

	@RequestMapping(value = "/{id}", method = RequestMethod.GET)
	public ResponseEntity<Response> readEntity(@PathVariable("id") String id) {
<<<<<<< HEAD
		watch.start("READ Performance Monitoring ! ");
		id = registryContext + id;
=======

		String entityId = registryContext + id;
>>>>>>> 19fa9f45
		ResponseParams responseParams = new ResponseParams();
		Response response = new Response(Response.API_ID.READ, "OK", responseParams);

		try {
<<<<<<< HEAD
			org.eclipse.rdf4j.model.Model entityModel = registryService.getEntityById(id);
			logger.debug("RegistryController : Fetched entity: " + entityModel);
=======
			org.eclipse.rdf4j.model.Model entityModel = registryService.getEntityById(entityId);
			logger.debug("FETCHED: " + entityModel);
>>>>>>> 19fa9f45
			String jenaJSON = registryService.frameEntity(entityModel);
			response.setResult(gson.fromJson(jenaJSON, mapType));
			responseParams.setStatus(Response.Status.SUCCCESSFUL);
<<<<<<< HEAD
			logger.debug("RegistryController: Read entity for {}!", id);
=======
			logger.debug("Controller: entity for {} read !", entityId);
>>>>>>> 19fa9f45
		} catch (RecordNotFoundException e) {
			logger.error("RegistryController: RecordNotFoundException while reading entity !", e);
			response.setResult(null);
			responseParams.setStatus(Response.Status.UNSUCCESSFUL);
			responseParams.setErrmsg(e.getMessage());
		} catch (Exception e) {
			logger.error("RegistryController: Exception while reading entity!", e);
			response.setResult(null);
			responseParams.setStatus(Response.Status.UNSUCCESSFUL);
			responseParams.setErrmsg("Ding! You encountered an error!");
		}
		watch.stop();
		prefLogger.info(watch.prettyPrint());
		return new ResponseEntity<>(response, HttpStatus.OK);
	}
	
	@ResponseBody
	@RequestMapping(value = "/update", method = RequestMethod.POST)
	public ResponseEntity<Response> update(@RequestAttribute Request requestModel) {
		watch.start("UPDATE Performance Monitoring !");
		Model rdf = (Model) requestModel.getRequestMap().get("rdf");
		ResponseParams responseParams = new ResponseParams();
		Response response = new Response(Response.API_ID.UPDATE, "OK", responseParams);

		try {
			registryService.updateEntity(rdf);
			responseParams.setErrmsg("");
			responseParams.setStatus(Response.Status.SUCCCESSFUL);
			logger.debug("RegistryController: entity updated !");
		} catch (RecordNotFoundException | EntityCreationException e) {
			logger.error("RegistryController: RecordNotFoundException|EntityCreationException while updating entity (without id)!", e);
			responseParams.setStatus(Response.Status.UNSUCCESSFUL);
			responseParams.setErrmsg(e.getMessage());

		} catch (Exception e) {
			logger.error("RegistryController: Exception while updating entity (without id)!", e);
			responseParams.setStatus(Response.Status.UNSUCCESSFUL);
			responseParams.setErrmsg("Error occurred when updating Entity");
		}
		watch.stop();
		prefLogger.info(watch.prettyPrint());
		return new ResponseEntity<>(response, HttpStatus.OK);
	}

	@RequestMapping(value = "/health", method = RequestMethod.GET)
	public ResponseEntity<Response> health() {

		ResponseParams responseParams = new ResponseParams();
		Response response = new Response(Response.API_ID.HEALTH, "OK", responseParams);

		try {
			HealthCheckResponse healthCheckResult = registryService.health();
			response.setResult(JSONUtil.convertObjectJsonMap(healthCheckResult));
			responseParams.setErrmsg("");
			responseParams.setStatus(Response.Status.SUCCCESSFUL);
			logger.debug("Application heath checked : ", healthCheckResult.toString());
		} catch (Exception e) {
			logger.error("Error in health checking!", e);
            HealthCheckResponse healthCheckResult =
                    new HealthCheckResponse(Constants.OPENSABER_REGISTRY_API_NAME, false, null);
            response.setResult(JSONUtil.convertObjectJsonMap(healthCheckResult));
			responseParams.setStatus(Response.Status.UNSUCCESSFUL);
			responseParams.setErrmsg("Error during health check");
		}
		return new ResponseEntity<>(response, HttpStatus.OK);
	}

	@ResponseBody
	@RequestMapping(value = "/fetchAudit/{id}", method = RequestMethod.GET)
	public ResponseEntity<Response> fetchAudit(@PathVariable("id") String id) {
		watch.start("FETCHAUDIT Performance Monitoring !");
		ResponseParams responseParams = new ResponseParams();
		Response response = new Response(Response.API_ID.AUDIT, "OK", responseParams);

<<<<<<< HEAD
		try {
			org.eclipse.rdf4j.model.Model auditModel = registryService.getAuditNode(id);
			logger.debug("RegistryController : Audit Record model :"+ auditModel);
			String jenaJSON = registryService.frameAuditEntity(auditModel);
			Type type = new TypeToken<Map<String, Object>>(){}.getType();
			response.setResult(new Gson().fromJson(jenaJSON, type));
			responseParams.setStatus(Response.Status.SUCCCESSFUL);
			logger.debug("RegistryController: audit records fetched !");
		} catch (RecordNotFoundException e) {
			logger.error("RegistryController: RecordNotFoundException while fetching audit !", e);

			response.setResult(null);
			responseParams.setStatus(Response.Status.UNSUCCESSFUL);
			responseParams.setErrmsg(e.getMessage());
		} catch (Exception e) {
			logger.error("RegistryController: Exception while fetching audit !", e);
=======
		if (auditEnabled) {
			String entityId = registryContext + id;

			try {
				org.eclipse.rdf4j.model.Model auditModel = registryService.getAuditNode(entityId);
				logger.debug("Audit Record model :" + auditModel);
				String jenaJSON = registryService.frameAuditEntity(auditModel);
				response.setResult(gson.fromJson(jenaJSON, mapType));
				responseParams.setStatus(Response.Status.SUCCCESSFUL);
				logger.debug("Controller: audit records fetched !");
			} catch (RecordNotFoundException e) {
				logger.error("Controller: RecordNotFoundException while fetching audit !", e);
				response.setResult(null);
				responseParams.setStatus(Response.Status.UNSUCCESSFUL);
				responseParams.setErrmsg(e.getMessage());
			} catch (Exception e) {
				logger.error("Controller: Exception while fetching audit !", e);
				response.setResult(null);
				responseParams.setStatus(Response.Status.UNSUCCESSFUL);
				responseParams.setErrmsg("Meh ! You encountered an error!");
			}
		} else {
			logger.info("Controller: Audit is disabled");
>>>>>>> 19fa9f45
			response.setResult(null);
			responseParams.setStatus(Response.Status.UNSUCCESSFUL);
			responseParams.setErrmsg(Constants.AUDIT_IS_DISABLED);
		}
		watch.stop();
		prefLogger.info(watch.prettyPrint());
		return new ResponseEntity<>(response, HttpStatus.OK);
	}
}<|MERGE_RESOLUTION|>--- conflicted
+++ resolved
@@ -3,12 +3,7 @@
 import java.lang.reflect.Type;
 import java.util.HashMap;
 import java.util.Map;
-<<<<<<< HEAD
-=======
-
->>>>>>> 19fa9f45
-import io.opensaber.pojos.HealthCheckResponse;
-import io.opensaber.registry.config.OpenSaberStopWatch;
+import io.opensaber.pojos.*;
 import io.opensaber.registry.middleware.util.Constants;
 import io.opensaber.registry.util.JSONUtil;
 import org.apache.jena.rdf.model.Model;
@@ -18,7 +13,6 @@
 import org.springframework.beans.factory.annotation.Value;
 import org.springframework.http.HttpStatus;
 import org.springframework.http.ResponseEntity;
-import org.springframework.util.StopWatch;
 import org.springframework.web.bind.annotation.PathVariable;
 import org.springframework.web.bind.annotation.RequestAttribute;
 import org.springframework.web.bind.annotation.RequestMapping;
@@ -28,9 +22,6 @@
 import org.springframework.web.bind.annotation.RestController;
 import com.google.gson.Gson;
 import com.google.gson.reflect.TypeToken;
-import io.opensaber.pojos.Request;
-import io.opensaber.pojos.Response;
-import io.opensaber.pojos.ResponseParams;
 import io.opensaber.registry.exception.DuplicateRecordException;
 import io.opensaber.registry.exception.EntityCreationException;
 import io.opensaber.registry.exception.RecordNotFoundException;
@@ -40,26 +31,15 @@
 public class RegistryController {
 
 	private static Logger logger = LoggerFactory.getLogger(RegistryController.class);
-	private static Logger prefLogger = LoggerFactory.getLogger("PERFORMANCE_INSTRUMENTATION");
-	
+
 	@Autowired
 	private RegistryService registryService;
 
-	@Autowired
-	private OpenSaberStopWatch watch;
+	@Value("${perf.monitoring.enabled}")
+	private boolean perfMonitoringEnabled;
 
 	@Value("${registry.context.base}")
 	private String registryContext;
-<<<<<<< HEAD
-
-	/*@RequestMapping(value = "/create", method = RequestMethod.POST)
-	public ResponseEntity<Response> addEntity(@RequestAttribute Request requestModel) {
-		Model rdf = (Model) requestModel.getRequestMap().get("rdf");
-		ResponseParams responseParams = new ResponseParams();
-		Response response = new Response(Response.API_ID.CREATE, "OK", responseParams);
-		Map<String, Object> result = new HashMap<>();
-=======
->>>>>>> 19fa9f45
 
 	private Gson gson = new Gson();
 	private Type mapType = new TypeToken<Map<String, Object>>(){}.getType();
@@ -67,7 +47,9 @@
 	@Value("${audit.enabled}")
 	private boolean auditEnabled;
 
-	
+	@Autowired
+	private OpenSaberInstrumentation watch;
+
 	@RequestMapping(value = "/add", method = RequestMethod.POST)
 	public ResponseEntity<Response> addToExistingEntity(@RequestAttribute Request requestModel, 
 			@RequestParam(value="id", required = false) String id, @RequestParam(value="prop", required = false) String property) {
@@ -96,38 +78,24 @@
 			responseParams.setErrmsg(e.getMessage());
 		}
 		watch.stop();
-		prefLogger.info(watch.prettyPrint());
 		return new ResponseEntity<>(response, HttpStatus.OK);
 	}
 
 	@RequestMapping(value = "/{id}", method = RequestMethod.GET)
 	public ResponseEntity<Response> readEntity(@PathVariable("id") String id) {
-<<<<<<< HEAD
 		watch.start("READ Performance Monitoring ! ");
-		id = registryContext + id;
-=======
-
 		String entityId = registryContext + id;
->>>>>>> 19fa9f45
 		ResponseParams responseParams = new ResponseParams();
 		Response response = new Response(Response.API_ID.READ, "OK", responseParams);
 
 		try {
-<<<<<<< HEAD
-			org.eclipse.rdf4j.model.Model entityModel = registryService.getEntityById(id);
-			logger.debug("RegistryController : Fetched entity: " + entityModel);
-=======
 			org.eclipse.rdf4j.model.Model entityModel = registryService.getEntityById(entityId);
 			logger.debug("FETCHED: " + entityModel);
->>>>>>> 19fa9f45
 			String jenaJSON = registryService.frameEntity(entityModel);
 			response.setResult(gson.fromJson(jenaJSON, mapType));
 			responseParams.setStatus(Response.Status.SUCCCESSFUL);
-<<<<<<< HEAD
-			logger.debug("RegistryController: Read entity for {}!", id);
-=======
-			logger.debug("Controller: entity for {} read !", entityId);
->>>>>>> 19fa9f45
+			logger.debug("RegistryController: entity for {} read !", entityId);
+
 		} catch (RecordNotFoundException e) {
 			logger.error("RegistryController: RecordNotFoundException while reading entity !", e);
 			response.setResult(null);
@@ -140,7 +108,6 @@
 			responseParams.setErrmsg("Ding! You encountered an error!");
 		}
 		watch.stop();
-		prefLogger.info(watch.prettyPrint());
 		return new ResponseEntity<>(response, HttpStatus.OK);
 	}
 	
@@ -168,7 +135,6 @@
 			responseParams.setErrmsg("Error occurred when updating Entity");
 		}
 		watch.stop();
-		prefLogger.info(watch.prettyPrint());
 		return new ResponseEntity<>(response, HttpStatus.OK);
 	}
 
@@ -202,24 +168,6 @@
 		ResponseParams responseParams = new ResponseParams();
 		Response response = new Response(Response.API_ID.AUDIT, "OK", responseParams);
 
-<<<<<<< HEAD
-		try {
-			org.eclipse.rdf4j.model.Model auditModel = registryService.getAuditNode(id);
-			logger.debug("RegistryController : Audit Record model :"+ auditModel);
-			String jenaJSON = registryService.frameAuditEntity(auditModel);
-			Type type = new TypeToken<Map<String, Object>>(){}.getType();
-			response.setResult(new Gson().fromJson(jenaJSON, type));
-			responseParams.setStatus(Response.Status.SUCCCESSFUL);
-			logger.debug("RegistryController: audit records fetched !");
-		} catch (RecordNotFoundException e) {
-			logger.error("RegistryController: RecordNotFoundException while fetching audit !", e);
-
-			response.setResult(null);
-			responseParams.setStatus(Response.Status.UNSUCCESSFUL);
-			responseParams.setErrmsg(e.getMessage());
-		} catch (Exception e) {
-			logger.error("RegistryController: Exception while fetching audit !", e);
-=======
 		if (auditEnabled) {
 			String entityId = registryContext + id;
 
@@ -243,13 +191,11 @@
 			}
 		} else {
 			logger.info("Controller: Audit is disabled");
->>>>>>> 19fa9f45
 			response.setResult(null);
 			responseParams.setStatus(Response.Status.UNSUCCESSFUL);
 			responseParams.setErrmsg(Constants.AUDIT_IS_DISABLED);
 		}
 		watch.stop();
-		prefLogger.info(watch.prettyPrint());
 		return new ResponseEntity<>(response, HttpStatus.OK);
 	}
 }