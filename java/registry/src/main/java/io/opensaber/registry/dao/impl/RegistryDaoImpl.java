package io.opensaber.registry.dao.impl;

import java.util.*;

import org.apache.tinkerpop.gremlin.process.traversal.dsl.graph.GraphTraversal;
import org.apache.tinkerpop.gremlin.process.traversal.dsl.graph.GraphTraversalSource;
import org.apache.tinkerpop.gremlin.structure.Direction;
import org.apache.tinkerpop.gremlin.structure.Edge;
import org.apache.tinkerpop.gremlin.structure.Graph;
import org.apache.tinkerpop.gremlin.structure.Vertex;
import org.apache.tinkerpop.gremlin.structure.VertexProperty;
import org.apache.tinkerpop.gremlin.tinkergraph.structure.TinkerGraph;
import org.neo4j.graphdb.GraphDatabaseService;
import org.neo4j.graphdb.Label;
import org.neo4j.graphdb.Node;
import org.neo4j.graphdb.RelationshipType;
import org.neo4j.graphdb.ResourceIterator;
import org.neo4j.graphdb.Transaction;
import org.slf4j.Logger;
import org.slf4j.LoggerFactory;
import org.springframework.beans.factory.annotation.Autowired;
import org.springframework.stereotype.Component;

import io.opensaber.registry.dao.RegistryDao;
import io.opensaber.registry.exception.DuplicateRecordException;
import io.opensaber.registry.middleware.util.Constants;
import io.opensaber.registry.util.GraphDBFactory;

@Component
public class RegistryDaoImpl implements RegistryDao {

    private static Logger logger = LoggerFactory.getLogger(RegistryDaoImpl.class);

	@Autowired
	private GraphDBFactory graphDBFactory;

	@Override
	public List getEntityList() {
		// TODO Auto-generated method stub
		return null;
	}

	@Override
<<<<<<< HEAD
	public boolean addEntity(Graph entity,String label) throws DuplicateRecordException{
=======
	public boolean addEntity(Object entity, String label) throws DuplicateRecordException, NullPointerException {
>>>>>>> 6ced711b
		GraphDatabaseService gds = graphDBFactory.getGraphDatabaseService();
		try ( Transaction tx = gds.beginTx() )
		{
			if(gds.findNodes(Label.label(label)).hasNext()){
				tx.success();
				tx.close();
				throw new DuplicateRecordException(Constants.DUPLICATE_RECORD_MESSAGE);
			}

		}
		TinkerGraph graph = (TinkerGraph)entity;
		GraphTraversalSource gts = graph.traversal();
		GraphTraversal<Vertex, Vertex> traversal = gts.V();
		Map<String,List<Object[]>> map = new HashMap<>();

		try ( Transaction tx = gds.beginTx() )
		{
			if(traversal.hasNext()){
				Map<String, Node> createdNodeMap = new HashMap<>();
				Vertex v = traversal.next();
				Node newNode = getNodeWithProperties(gds, v, false, createdNodeMap);

				while(traversal.hasNext()){
					v = traversal.next();
					newNode = getNodeWithProperties(gds, v, true, createdNodeMap);
					Iterator<Edge> outgoingEdges = v.edges(Direction.OUT);
					Iterator<Edge> incomingEdges = v.edges(Direction.IN);
					createEdgeNodes(outgoingEdges, gds, newNode, map, Direction.OUT, v, createdNodeMap);
					createEdgeNodes(incomingEdges, gds, newNode, map, Direction.IN, v, createdNodeMap);

				}
			}
			tx.success();
			tx.close();
		}
		return true;

		
	}

	private Node getNodeWithProperties(GraphDatabaseService gds, Vertex v, boolean dbCheck, Map<String, Node> createdNodeMap) {

		Node newNode;

		if(createdNodeMap.containsKey(v.label())) {
			newNode = createdNodeMap.get(v.label());
		}
		else{
			if(dbCheck){
				ResourceIterator<Node> nodes = gds.findNodes(Label.label(v.label()));
				if(nodes.hasNext()){
					newNode = nodes.next();
				}else{
					newNode = gds.createNode(Label.label(v.label()));
				}
			}
			else{
				newNode = gds.createNode(Label.label(v.label()));
			}
			Iterator<VertexProperty<Object>> properties = v.properties();
			while(properties.hasNext()){
				VertexProperty<Object> property = properties.next();
				newNode.setProperty(property.key(), property.value());
			}
			createdNodeMap.put(v.label(), newNode);
		}
		return newNode;
	}


	private void createEdgeNodes(Iterator<Edge> edges, GraphDatabaseService gds,
								 Node newNode, Map<String,List<Object[]>> map, Direction direction, Vertex traversalVertex,
                                 Map<String, Node> createdNodeMap) {

		while(edges.hasNext()) {

			Edge edge = edges.next();
			Vertex vertex = direction.equals(Direction.OUT) ? edge.inVertex(): edge.outVertex();
			boolean nodeAndEdgeExists = validateAddVertex(map, traversalVertex, edge, direction);

			if(!nodeAndEdgeExists) {

				Node nextNode = getNodeWithProperties(gds, vertex, true, createdNodeMap);
				RelationshipType relType = RelationshipType.withName(edge.label());

				if(direction.equals(Direction.OUT)) {
					newNode.createRelationshipTo(nextNode, relType);
				} else {
					nextNode.createRelationshipTo(newNode, relType);
				}

				addNodeAndEdgeToGraph(map, traversalVertex, vertex, direction);
			}
		}
	}

	/**
	 * Method to add created nodes and edges to the graph
	 * @param vertexMap
	 * @param currentVertex
	 * @param newVertex
	 * @param direction
	 */
	private void addNodeAndEdgeToGraph(Map<String, List<Object[]>> vertexMap, Vertex currentVertex,
									   Vertex newVertex, Direction direction) {

		String vertexLabel = direction.equals(Direction.OUT) ? currentVertex.label() : newVertex.label();
		Object[] edgeArray = {direction, vertexLabel};

		List<Object[]> edgeArrayList = vertexMap.getOrDefault(vertexLabel, new ArrayList<>());
		edgeArrayList.add(edgeArray);
		vertexMap.put(vertexLabel, edgeArrayList);
	}

	/**
	 * Method to validate if the vertex needs to be added to the graph
	 * @param vertexMap
	 * @param currTraversalVertex
	 * @param edge
	 * @param direction
	 * @return
	 */
	private boolean validateAddVertex(Map<String, List<Object[]>> vertexMap, Vertex currTraversalVertex, Edge edge, Direction direction) {
		boolean addVertex = false;

		Vertex edgeVertex = direction.equals(Direction.OUT) ? edge.inVertex() : edge.outVertex();
		String vertexLabel = direction.equals(Direction.OUT) ? currTraversalVertex.label() : edgeVertex.label();
		String edgeLabel = direction.equals(Direction.OUT) ? edgeVertex.label() : currTraversalVertex.label();

		if (vertexMap.containsKey(vertexLabel)) {
			List<Object[]> edgeArrayList = vertexMap.get(vertexLabel);
			for (Object[] edgeArray : edgeArrayList) {
				if (edgeArray.length == 2 && edgeArray[0].equals(direction.opposite()) && edgeArray[1].equals(edgeLabel)) {
					addVertex = true;
					break;
				}
			}
		}
		return addVertex;

	}

	@Override
	public boolean updateEntity(Graph entity,String label) {
		// TODO Auto-generated method stub
		return false;
	}

	@Override
	public Object getEntityById(Object entity) {
		// TODO Auto-generated method stub
		return null;
	}

	@Override
	public boolean deleteEntity(Object entity) {
		// TODO Auto-generated method stub
		return false;
	}

}<|MERGE_RESOLUTION|>--- conflicted
+++ resolved
@@ -41,11 +41,7 @@
 	}
 
 	@Override
-<<<<<<< HEAD
 	public boolean addEntity(Graph entity,String label) throws DuplicateRecordException{
-=======
-	public boolean addEntity(Object entity, String label) throws DuplicateRecordException, NullPointerException {
->>>>>>> 6ced711b
 		GraphDatabaseService gds = graphDBFactory.getGraphDatabaseService();
 		try ( Transaction tx = gds.beginTx() )
 		{
