--- conflicted
+++ resolved
@@ -41,11 +41,7 @@
 	}
 
 	@Override
-<<<<<<< HEAD
 	public boolean addEntity(Graph entity,String label) throws DuplicateRecordException{
-=======
-	public boolean addEntity(Object entity, String label) throws DuplicateRecordException, NullPointerException {
->>>>>>> d8a27ac5
 		GraphDatabaseService gds = graphDBFactory.getGraphDatabaseService();
 		try ( Transaction tx = gds.beginTx() )
 		{
