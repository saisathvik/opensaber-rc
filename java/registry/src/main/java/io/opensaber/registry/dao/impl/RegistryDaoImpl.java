package io.opensaber.registry.dao.impl;

import java.util.ArrayList;
import java.util.HashMap;
import java.util.Iterator;
import java.util.List;
import java.util.Map;

import org.apache.tinkerpop.gremlin.process.traversal.dsl.graph.GraphTraversal;
import org.apache.tinkerpop.gremlin.process.traversal.dsl.graph.GraphTraversalSource;
import org.apache.tinkerpop.gremlin.structure.Direction;
import org.apache.tinkerpop.gremlin.structure.Edge;
import org.apache.tinkerpop.gremlin.structure.Graph;
import org.apache.tinkerpop.gremlin.structure.Vertex;
import org.apache.tinkerpop.gremlin.structure.VertexProperty;
import org.apache.tinkerpop.gremlin.tinkergraph.structure.TinkerGraph;
import org.neo4j.graphdb.GraphDatabaseService;
import org.neo4j.graphdb.Label;
import org.neo4j.graphdb.Node;
import org.neo4j.graphdb.RelationshipType;
import org.neo4j.graphdb.ResourceIterator;
import org.neo4j.graphdb.Transaction;
import org.springframework.beans.factory.annotation.Autowired;
import org.springframework.stereotype.Component;

import io.opensaber.registry.dao.RegistryDao;
import io.opensaber.registry.exception.DuplicateRecordException;
import io.opensaber.registry.middleware.util.Constants;
import io.opensaber.registry.util.GraphDBFactory;

@Component
public class RegistryDaoImpl implements RegistryDao {

	@Autowired
	private GraphDBFactory graphDBFactory;

	@Override
	public List getEntityList() {
		// TODO Auto-generated method stub
		return null;
	}

	@Override
<<<<<<< HEAD
	public boolean addEntity(Graph entity,String label) throws DuplicateRecordException{
		GraphDatabaseService gds = null;
		gds = GraphDBFactory.getGraphDatabaseService();
=======
	public boolean addEntity(Object entity, String label) throws DuplicateRecordException, NullPointerException{
		GraphDatabaseService gds = graphDBFactory.getGraphDatabaseService();
>>>>>>> 4472593d
		try ( Transaction tx = gds.beginTx() )
		{
			if(gds.findNodes(Label.label(label)).hasNext()){
				tx.success();
				tx.close();
				throw new DuplicateRecordException(Constants.DUPLICATE_RECORD_MESSAGE);
			}

		}
		TinkerGraph graph = (TinkerGraph)entity;
		GraphTraversalSource gts = graph.traversal();
		GraphTraversal<Vertex, Vertex> traversal = gts.V();
		Map<String,List<Object[]>> map = new HashMap<>();
		try ( Transaction tx = gds.beginTx() )
		{
			if(traversal.hasNext()){
				Map<String,Node> createdNodeMap = new HashMap<>();
				Vertex v = traversal.next();
				Node newNode = getNodeWithProperties(gds, v, false, createdNodeMap);
				while(traversal.hasNext()){
					v = traversal.next();
					newNode = getNodeWithProperties(gds, v, true, createdNodeMap);
					Iterator<Edge> outgoingEdges = v.edges(Direction.OUT);
					Iterator<Edge> incomingEdges = v.edges(Direction.IN);
					createEdgeNodes(outgoingEdges, gds, newNode, map, Direction.OUT, v, createdNodeMap);
					createEdgeNodes(incomingEdges, gds, newNode, map, Direction.IN, v, createdNodeMap);

				}
			}
			tx.success();
			tx.close();
		}
		return true;

		
	}

	private Node getNodeWithProperties(GraphDatabaseService gds,Vertex v, boolean dbCheck, Map<String,Node> createdNodeMap){

		Node newNode;

		if(createdNodeMap.containsKey(v.label())){
			newNode = createdNodeMap.get(v.label());
		}
		else{
			if(dbCheck){
				ResourceIterator<Node> nodes = gds.findNodes(Label.label(v.label()));
				if(nodes.hasNext()){
					newNode = nodes.next();
				}else{
					newNode = gds.createNode(Label.label(v.label()));
				}
			}
			else{
				newNode = gds.createNode(Label.label(v.label()));
			}
			Iterator<VertexProperty<Object>> properties = v.properties();
			while(properties.hasNext()){
				VertexProperty<Object> property = properties.next();
				newNode.setProperty(property.key(), property.value());
			}
			createdNodeMap.put(v.label(), newNode);
		}
		return newNode;
	}


	private void createEdgeNodes(Iterator<Edge> edges, GraphDatabaseService gds, Node newNode, Map<String,List<Object[]>> map, Direction direction, Vertex v, Map<String,Node> createdNodeMap){

		while(edges.hasNext()){
			Vertex vertex = null;
			Edge edge = edges.next();
			boolean continueFlag = false;
			if(direction.equals(Direction.OUT)){
				vertex = edge.inVertex();
				if(map.containsKey(v.label())){
					List<Object[]> edgeArrayList = map.get(v.label());
					for(Object[] edgeArray: edgeArrayList){
						if(edgeArray.length==2 && edgeArray[0].equals(direction.opposite()) && edgeArray[1].equals(vertex.label()) ){
							continueFlag = true;
							break;
						}
					}
				}

			}else{
				vertex = edge.outVertex();
				if(map.containsKey(vertex.label())){
					List<Object[]> edgeArrayList = map.get(vertex.label());
					for(Object[] edgeArray: edgeArrayList){
						if(edgeArray.length==2 && edgeArray[0].equals(direction.opposite()) && edgeArray[1].equals(v.label()) ){
							continueFlag = true;
							break;
						}
					}

				}
			}

			if(continueFlag){
				continue;
			}
			Node nextNode = getNodeWithProperties(gds, vertex, true, createdNodeMap);
			RelationshipType relType = RelationshipType.withName(edge.label());
			if(direction.equals(Direction.OUT)){
				newNode.createRelationshipTo(nextNode, relType);
				Object[] edgeArray = {direction,vertex.label()};
				List<Object[]> edgeArrayList = null;
				if(map.containsKey(v.label())){
				edgeArrayList = map.get(v.label());
				}else{
					edgeArrayList = new ArrayList<Object[]>();
				}
				edgeArrayList.add(edgeArray);
				map.put(v.label(), edgeArrayList);

			}else{
				nextNode.createRelationshipTo(newNode, relType);
				Object[] edgeArray = {direction,v.label()};
				List<Object[]> edgeArrayList = null;
				if(map.containsKey(vertex.label())){
				edgeArrayList = map.get(vertex.label());
				}else{
					edgeArrayList = new ArrayList<Object[]>();
				}
				edgeArrayList.add(edgeArray);
				map.put(vertex.label(), edgeArrayList);
			}
		}
	}

	@Override
	public boolean updateEntity(Graph entity,String label) {
		// TODO Auto-generated method stub
		return false;
	}

	@Override
	public Object getEntityById(Object entity) {
		// TODO Auto-generated method stub
		return null;
	}

	@Override
	public boolean deleteEntity(Object entity) {
		// TODO Auto-generated method stub
		return false;
	}

}<|MERGE_RESOLUTION|>--- conflicted
+++ resolved
@@ -41,14 +41,8 @@
 	}
 
 	@Override
-<<<<<<< HEAD
 	public boolean addEntity(Graph entity,String label) throws DuplicateRecordException{
-		GraphDatabaseService gds = null;
-		gds = GraphDBFactory.getGraphDatabaseService();
-=======
-	public boolean addEntity(Object entity, String label) throws DuplicateRecordException, NullPointerException{
 		GraphDatabaseService gds = graphDBFactory.getGraphDatabaseService();
->>>>>>> 4472593d
 		try ( Transaction tx = gds.beginTx() )
 		{
 			if(gds.findNodes(Label.label(label)).hasNext()){
