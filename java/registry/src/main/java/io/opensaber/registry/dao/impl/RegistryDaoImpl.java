--- conflicted
+++ resolved
@@ -240,13 +240,8 @@
     }
 
     private Stack<Pair<Vertex, Vertex>> addOrUpdateVertexAndEdge(Iterator<Edge> edges, String idForSignature, Iterator<Edge> edgeList, List<Edge> dbEdgesForVertex,
-<<<<<<< HEAD
-                                                                 List<Edge> edgeVertexMatchList, Direction direction, GraphTraversalSource dbGraph, String methodOrigin, Vertex dbVertex)
-                                                                		 throws NoSuchElementException, EncryptionException, AuditFailedException, RecordNotFoundException{
-=======
-    		List<Edge> edgeVertexMatchList, Direction direction, GraphTraversalSource dbGraph, String methodOrigin, Vertex dbVertex,
-    		ImmutableTable.Builder<Vertex,Vertex,Map<String,Object>> encDecPropertyBuilder) throws NoSuchElementException, EncryptionException, AuditFailedException, RecordNotFoundException{
->>>>>>> 806cdf3b
+    		List<Edge> edgeVertexMatchList, Direction direction, GraphTraversalSource dbGraph, String methodOrigin, Vertex dbVertex)
+    				throws NoSuchElementException, EncryptionException, AuditFailedException, RecordNotFoundException{
     	Stack<Pair<Vertex, Vertex>> parsedVertices = new Stack<>();
     	while (edgeList.hasNext()) {
     		Edge e = edgeList.next();
@@ -276,22 +271,14 @@
     					Vertex existingV = gt.next();
     					logger.info(String.format("Vertex with label {} already exists. Updating properties for the vertex", existingV.label()));
     					//Existing logic moved to this method to avoid duplicate code
-<<<<<<< HEAD
     					parsedVertices = addEdgeForAVertex(ver, idForSignature, existingV, dbGraph, methodOrigin, edgeLabel, direction, 
-=======
-    					parsedVertices = addEdgeForAVertex(ver, idForSignature, existingV, dbGraph, methodOrigin, encDecPropertyBuilder, edgeLabel, direction, 
->>>>>>> 806cdf3b
     							parsedVertices, dbVertex, e, edgeVertexMatchList, edgeVertexAlreadyExists);
     				} else {
     					if (methodOrigin.equalsIgnoreCase(Constants.UPDATE_METHOD_ORIGIN) && !isIRI(ver.label())) {
     						throw new RecordNotFoundException(Constants.ENTITY_NOT_FOUND);
     					}
     					Vertex newV = null;
-<<<<<<< HEAD
-    					if(methodOrigin.equalsIgnoreCase(Constants.UPDATE_METHOD_ORIGIN) && edgeLabel.equalsIgnoreCase(Constants.SIGNATURE_OF)
-=======
     					if(methodOrigin.equalsIgnoreCase(Constants.UPDATE_METHOD_ORIGIN) && edgeLabel.equalsIgnoreCase(registryContext+Constants.SIGNATURE_OF)
->>>>>>> 806cdf3b
     							&& dbEdgesForVertex.size() > 0){
     						Edge edgeForSignature = dbEdgesForVertex.get(0);
     						newV = edgeForSignature.outVertex();
@@ -300,11 +287,7 @@
     						newV = dbGraph.addV(label).next();
     					}
     					//Existing logic moved to this method to avoid duplicate code
-<<<<<<< HEAD
     					parsedVertices = addEdgeForAVertex(ver, idForSignature, newV, dbGraph, methodOrigin, edgeLabel, direction, 
-=======
-    					parsedVertices = addEdgeForAVertex(ver, idForSignature, newV, dbGraph, methodOrigin, encDecPropertyBuilder, edgeLabel, direction, 
->>>>>>> 806cdf3b
     							parsedVertices, dbVertex, e, edgeVertexMatchList, edgeVertexAlreadyExists);
     				}
     			}
