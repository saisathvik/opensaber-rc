--- conflicted
+++ resolved
@@ -1,11 +1,8 @@
 package io.opensaber.registry.service;
 
 import java.io.IOException;
-<<<<<<< HEAD
-=======
 import java.util.ArrayList;
 import java.util.List;
->>>>>>> fe0577aa
 
 import org.slf4j.Logger;
 import org.slf4j.LoggerFactory;
@@ -21,6 +18,7 @@
 import io.opensaber.pojos.APIMessage;
 import io.opensaber.pojos.AuditRecord;
 import io.opensaber.pojos.Filter;
+import io.opensaber.pojos.FilterOperators;
 import io.opensaber.pojos.SearchQuery;
 import io.opensaber.registry.middleware.util.Constants;
 import io.opensaber.registry.util.RecordIdentifier;
@@ -90,24 +88,8 @@
             }
         }
         
-<<<<<<< HEAD
-        //if Audit enabled in configuration yml file
-        if(auditEnabled) {
-        	String operation = Constants.AUDIT_ACTION_SEARCH_OP;
-        	String action = Constants.AUDIT_ACTION_SEARCH;
-        	if(!(searchQuery.getEntityTypes().get(0).contains(auditSuffix))) {
-        		operation = Constants.AUDIT_ACTION_AUDIT_OP;
-        		action = Constants.AUDIT_ACTION_AUDIT;
-        	}
-        	
-	        AuditRecord auditRecord = auditService.createAuditRecord(apiMessage.getUserID(), action, "", null);
-	        auditRecord.setAuditInfo(auditService.createAuditInfo(operation, action, null, inputQueryNode, searchQuery.getEntityTypes()));
-	        auditService.doAudit(auditRecord, inputQueryNode, searchQuery.getEntityTypes(), null, null);
-        }
-=======
         auditService.auditElasticSearch( new AuditRecord().setUserId(apiMessage.getUserID()),
         		searchQuery.getEntityTypes(), inputQueryNode);    
->>>>>>> fe0577aa
  
         return resultNode;
 
