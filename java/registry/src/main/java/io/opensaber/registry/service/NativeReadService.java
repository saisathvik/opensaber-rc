package io.opensaber.registry.service;

import java.util.ArrayList;
import java.util.Arrays;
<<<<<<< HEAD
import java.util.LinkedList;
import java.util.List;
=======
>>>>>>> fe0577aa

import org.apache.tinkerpop.gremlin.structure.Graph;
import org.apache.tinkerpop.gremlin.structure.Transaction;
import org.slf4j.Logger;
import org.slf4j.LoggerFactory;
import org.springframework.beans.factory.annotation.Autowired;
import org.springframework.beans.factory.annotation.Value;
import org.springframework.stereotype.Component;

import com.fasterxml.jackson.databind.JsonNode;
import com.fasterxml.jackson.databind.node.ObjectNode;

<<<<<<< HEAD
import io.opensaber.pojos.AuditRecord;
import io.opensaber.registry.dao.IRegistryDao;
import io.opensaber.registry.dao.RegistryDaoImpl;
import io.opensaber.registry.middleware.util.Constants;
=======
import io.opensaber.registry.dao.IRegistryDao;
import io.opensaber.registry.dao.RegistryDaoImpl;

>>>>>>> fe0577aa
import io.opensaber.registry.middleware.util.JSONUtil;
import io.opensaber.registry.sink.DatabaseProvider;
import io.opensaber.registry.sink.OSGraph;
import io.opensaber.registry.sink.shard.Shard;
import io.opensaber.registry.util.DefinitionsManager;
import io.opensaber.registry.util.ReadConfigurator;
import io.opensaber.registry.util.RecordIdentifier;

/**
 * This class provides native search which hits the native database
 * Hence, this have performance in-efficiency on search operations
 *
 */
@Component
public class NativeReadService implements IReadService {

	private static Logger logger = LoggerFactory.getLogger(NativeReadService.class);

	@Autowired
	private DefinitionsManager definitionsManager;

	@Autowired
	private IAuditService auditService;

	@Value("${database.uuidPropertyName}")
	public String uuidPropertyName;

    @Value("${audit.enabled}")
    private boolean auditEnabled;

	/**
	 * This method interacts with the native db and reads the record
	 *
	 * @param id           - osid
	 * @param entityType
	 * @param configurator
	 * @return
	 * @throws Exception
	 */
	@Override
	public JsonNode getEntity(Shard shard, String userId, String id, String entityType, ReadConfigurator configurator) throws Exception {
		DatabaseProvider dbProvider = shard.getDatabaseProvider();
		IRegistryDao registryDao = new RegistryDaoImpl(dbProvider, definitionsManager, uuidPropertyName);
		try (OSGraph osGraph = dbProvider.getOSGraph()) {
			Graph graph = osGraph.getGraphStore();
			Transaction tx = dbProvider.startTransaction(graph);
			JsonNode result = registryDao.getEntity(graph, entityType, id, configurator);

			if (!shard.getShardLabel().isEmpty()) {
				// Replace osid with shard details
				String prefix = shard.getShardLabel() + RecordIdentifier.getSeparator();
				JSONUtil.addPrefix((ObjectNode) result, prefix, new ArrayList<String>(Arrays.asList(uuidPropertyName)));
			}

			dbProvider.commitTransaction(graph, tx);
			
<<<<<<< HEAD
	        //if Audit enabled in configuration yml file
	        if(auditEnabled) {
				List<Integer> transaction = new LinkedList<>(Arrays.asList(tx.hashCode()));
				List<String> entityTypes = new LinkedList<>(Arrays.asList(entityType));
				
		        AuditRecord auditRecord = auditService.createAuditRecord(userId, Constants.AUDIT_ACTION_READ, id, transaction);
		        auditRecord.setAuditInfo(auditService.createAuditInfo(Constants.AUDIT_ACTION_READ_OP, Constants.AUDIT_ACTION_READ, null,null, entityTypes));
				auditService.doAudit(auditRecord, null, entityTypes, id, shard);
	        }
	 
=======
			auditService.auditRead(auditService.createAuditRecord(userId, id, tx, entityType), shard);

>>>>>>> fe0577aa
			return result;
		}
	}

}<|MERGE_RESOLUTION|>--- conflicted
+++ resolved
@@ -2,11 +2,6 @@
 
 import java.util.ArrayList;
 import java.util.Arrays;
-<<<<<<< HEAD
-import java.util.LinkedList;
-import java.util.List;
-=======
->>>>>>> fe0577aa
 
 import org.apache.tinkerpop.gremlin.structure.Graph;
 import org.apache.tinkerpop.gremlin.structure.Transaction;
@@ -19,16 +14,9 @@
 import com.fasterxml.jackson.databind.JsonNode;
 import com.fasterxml.jackson.databind.node.ObjectNode;
 
-<<<<<<< HEAD
-import io.opensaber.pojos.AuditRecord;
-import io.opensaber.registry.dao.IRegistryDao;
-import io.opensaber.registry.dao.RegistryDaoImpl;
-import io.opensaber.registry.middleware.util.Constants;
-=======
 import io.opensaber.registry.dao.IRegistryDao;
 import io.opensaber.registry.dao.RegistryDaoImpl;
 
->>>>>>> fe0577aa
 import io.opensaber.registry.middleware.util.JSONUtil;
 import io.opensaber.registry.sink.DatabaseProvider;
 import io.opensaber.registry.sink.OSGraph;
@@ -85,21 +73,8 @@
 
 			dbProvider.commitTransaction(graph, tx);
 			
-<<<<<<< HEAD
-	        //if Audit enabled in configuration yml file
-	        if(auditEnabled) {
-				List<Integer> transaction = new LinkedList<>(Arrays.asList(tx.hashCode()));
-				List<String> entityTypes = new LinkedList<>(Arrays.asList(entityType));
-				
-		        AuditRecord auditRecord = auditService.createAuditRecord(userId, Constants.AUDIT_ACTION_READ, id, transaction);
-		        auditRecord.setAuditInfo(auditService.createAuditInfo(Constants.AUDIT_ACTION_READ_OP, Constants.AUDIT_ACTION_READ, null,null, entityTypes));
-				auditService.doAudit(auditRecord, null, entityTypes, id, shard);
-	        }
-	 
-=======
 			auditService.auditRead(auditService.createAuditRecord(userId, id, tx, entityType), shard);
 
->>>>>>> fe0577aa
 			return result;
 		}
 	}
