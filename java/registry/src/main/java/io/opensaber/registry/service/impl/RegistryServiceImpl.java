package io.opensaber.registry.service.impl;

import com.fasterxml.jackson.databind.JsonNode;
import com.fasterxml.jackson.databind.ObjectMapper;
import com.fasterxml.jackson.databind.node.ObjectNode;
import com.google.gson.Gson;
import io.opensaber.pojos.ComponentHealthInfo;
import io.opensaber.pojos.HealthCheckResponse;
import io.opensaber.registry.dao.IRegistryDao;
import io.opensaber.registry.dao.RegistryDaoImpl;
import io.opensaber.registry.dao.VertexReader;
import io.opensaber.registry.exception.RecordNotFoundException;
import io.opensaber.registry.middleware.util.Constants;
import io.opensaber.registry.middleware.util.JSONUtil;
import io.opensaber.registry.model.DBConnectionInfoMgr;
import io.opensaber.registry.service.EncryptionHelper;
import io.opensaber.registry.service.EncryptionService;
import io.opensaber.registry.service.RegistryService;
import io.opensaber.registry.service.SignatureHelper;
import io.opensaber.registry.service.SignatureService;
import io.opensaber.registry.sink.DatabaseProvider;
import io.opensaber.registry.sink.OSGraph;
import io.opensaber.registry.sink.shard.Shard;
import io.opensaber.registry.util.DefinitionsManager;
import io.opensaber.registry.util.ReadConfigurator;
import io.opensaber.registry.util.Definition;
import io.opensaber.validators.IValidate;
<<<<<<< HEAD
=======
import java.util.ArrayList;
import java.util.Arrays;
import java.util.Iterator;
import java.util.List;
>>>>>>> 4834239a
import org.apache.tinkerpop.gremlin.structure.Direction;
import org.apache.tinkerpop.gremlin.structure.Graph;
import org.apache.tinkerpop.gremlin.structure.Transaction;
import org.apache.tinkerpop.gremlin.structure.Vertex;
import org.slf4j.Logger;
import org.slf4j.LoggerFactory;
import org.springframework.beans.factory.annotation.Autowired;
import org.springframework.beans.factory.annotation.Value;
import org.springframework.stereotype.Component;

import java.util.ArrayList;
import java.util.Arrays;
import java.util.Iterator;
import java.util.List;

@Component
public class RegistryServiceImpl implements RegistryService {

    private static final String ID_REGEX = "\"@id\"\\s*:\\s*\"_:[a-z][0-9]+\",";
    private static Logger logger = LoggerFactory.getLogger(RegistryServiceImpl.class);

    @Autowired
    EncryptionService encryptionService;
    @Autowired
    SignatureService signatureService;
    @Autowired
    Gson gson;
    @Autowired
    private IRegistryDao registryDao;
    @Autowired
    private DefinitionsManager definitionsManager;
    @Autowired
    private EncryptionHelper encryptionHelper;
    @Autowired
    private SignatureHelper signatureHelper;
    @Autowired
    private ObjectMapper objectMapper;
    @Value("${encryption.enabled}")
    private boolean encryptionEnabled;

    @Value("${database.uuidPropertyName}")
    public String uuidPropertyName;

    @Value("${signature.enabled}")
    private boolean signatureEnabled;

    @Value("${persistence.enabled}")
    private boolean persistenceEnabled;

    @Value("${signature.domain}")
    private String signatureDomain;

    @Value("${signature.keysURL}")
    private String signatureKeyURl;

    @Value("${frame.file}")
    private String frameFile;

    @Value("${registry.context.base}")
    private String registryContextBase;

    @Value("${registry.context.base}")
    private String registryContext;

    @Autowired
    private Shard shard;

    @Autowired
    RegistryDaoImpl tpGraphMain;

    @Autowired
    DBConnectionInfoMgr dbConnectionInfoMgr;

    @Autowired
    private IValidate iValidate;

    public HealthCheckResponse health() throws Exception {
        HealthCheckResponse healthCheck;
        // TODO
        boolean databaseServiceup = shard.getDatabaseProvider().isDatabaseServiceUp();
        boolean overallHealthStatus = databaseServiceup;
        List<ComponentHealthInfo> checks = new ArrayList<>();

        ComponentHealthInfo databaseServiceInfo = new ComponentHealthInfo(Constants.OPENSABER_DATABASE_NAME,
                databaseServiceup);
        checks.add(databaseServiceInfo);

        if (encryptionEnabled) {
            boolean encryptionServiceStatusUp = encryptionService.isEncryptionServiceUp();
            ComponentHealthInfo encryptionHealthInfo = new ComponentHealthInfo(
                    Constants.SUNBIRD_ENCRYPTION_SERVICE_NAME, encryptionServiceStatusUp);
            checks.add(encryptionHealthInfo);
            overallHealthStatus = overallHealthStatus && encryptionServiceStatusUp;
        }

        if (signatureEnabled) {
            boolean signatureServiceStatusUp = signatureService.isServiceUp();
            ComponentHealthInfo signatureServiceInfo = new ComponentHealthInfo(Constants.SUNBIRD_SIGNATURE_SERVICE_NAME,
                    signatureServiceStatusUp);
            checks.add(signatureServiceInfo);
            overallHealthStatus = overallHealthStatus && signatureServiceStatusUp;
        }

        healthCheck = new HealthCheckResponse(Constants.OPENSABER_REGISTRY_API_NAME, overallHealthStatus, checks);
        logger.info("Heath Check :  ", checks.toArray().toString());
        return healthCheck;
    }

    /**delete the vertex and changing the status
     * @param uuid
     * @throws Exception
     */
    @Override
    public void deleteEntityById(String uuid) throws Exception {
        DatabaseProvider databaseProvider = shard.getDatabaseProvider();
        try (OSGraph osGraph = databaseProvider.getOSGraph()) {
            Graph graph = osGraph.getGraphStore();
            Transaction tx = databaseProvider.startTransaction(graph);
            Iterator<Vertex> vertexItr = graph.vertices(uuid);
            if (vertexItr.hasNext()) {
                Vertex vertex = vertexItr.next();
                if (!(vertex.property(Constants.STATUS_KEYWORD).isPresent() && vertex.property(Constants.STATUS_KEYWORD).value().equals(Constants.STATUS_INACTIVE))) {
                    tpGraphMain.deleteEntity(vertex);
                    tx.commit();
                } else {
                    //throw exception node already deleted
                    throw new RecordNotFoundException("Cannot perform the operation");
                }
            } else {
                throw new RecordNotFoundException("No such record found");
            }

            databaseProvider.commitTransaction(graph, tx);
        }
    }

    public String addEntity(String jsonString) throws Exception {
        String entityId = "entityPlaceholderId";
        ObjectMapper mapper = new ObjectMapper();
        JsonNode rootNode = mapper.readTree(jsonString);

        if (encryptionEnabled) {
            rootNode = encryptionHelper.getEncryptedJson(rootNode);
        }

        if (signatureEnabled) {
            signatureHelper.signJson(rootNode);
        }

        if (persistenceEnabled) {
            DatabaseProvider dbProvider = shard.getDatabaseProvider();
            try (OSGraph osGraph = dbProvider.getOSGraph()) {
                Graph graph = osGraph.getGraphStore();
                Transaction tx = dbProvider.startTransaction(graph);
                entityId = tpGraphMain.addEntity(graph, rootNode);
                shard.getDatabaseProvider().commitTransaction(graph, tx);
                dbProvider.commitTransaction(graph, tx);
            }
        }

        return entityId;
    }

    @Override
    public JsonNode getEntity(String id, ReadConfigurator configurator) throws Exception {
        DatabaseProvider dbProvider = shard.getDatabaseProvider();
        try (OSGraph osGraph = dbProvider.getOSGraph()) {
            Graph graph = osGraph.getGraphStore();
            Transaction tx = dbProvider.startTransaction(graph);
            JsonNode result = tpGraphMain.getEntity(graph, id, configurator);
            shard.getDatabaseProvider().commitTransaction(graph, tx);
            dbProvider.commitTransaction(graph, tx);
            return result;
        }
    }

    @Override
    public void updateEntity(String id, String jsonString) throws Exception {
        Iterator<Vertex> vertexIterator = null;
        Vertex inputNodeVertex = null;
        Vertex rootVertex = null;

        JsonNode rootNode = objectMapper.readTree(jsonString);

        if (encryptionEnabled) {
            rootNode = encryptionHelper.getEncryptedJson(rootNode);
        }
        JsonNode childElementNode = rootNode.elements().next();
        DatabaseProvider databaseProvider = shard.getDatabaseProvider();
        ReadConfigurator readConfigurator = new ReadConfigurator();
        if (signatureEnabled) {
            readConfigurator.setIncludeSignatures(true);
        } else {
            readConfigurator.setIncludeSignatures(false);
        }

        try (OSGraph osGraph = databaseProvider.getOSGraph()) {
            Graph graph = osGraph.getGraphStore();
<<<<<<< HEAD
            Transaction tx = databaseProvider.startTransaction(graph);
            VertexReader vr = new VertexReader(graph, readConfigurator, uuidPropertyName, privatePropertyList);
            String entityNodeType;

            if (null != tx) {
                ObjectNode entityNode = null;
                vertexIterator = graph.vertices(id);
                inputNodeVertex = vertexIterator.hasNext() ? vertexIterator.next() : null;
                if ((inputNodeVertex.property(Constants.STATUS_KEYWORD).isPresent() &&
                        inputNodeVertex.property(Constants.STATUS_KEYWORD).value().equals(Constants.STATUS_INACTIVE))) {
                    throw new RecordNotFoundException("Cannot perform the operation");
                }
                if (inputNodeVertex.property(Constants.ROOT_KEYWORD).isPresent()) {
                    rootVertex = graph.vertices(inputNodeVertex.property(Constants.ROOT_KEYWORD).value()).next();
                } else {
                    rootVertex = inputNodeVertex;
                }
=======
            try (Transaction tx = databaseProvider.startTransaction(graph)) {
                VertexReader vr = new VertexReader(graph, readConfigurator, uuidPropertyName, definitionsManager);
                String entityNodeType;

                if(null != tx) {
                    ObjectNode entityNode = null;
                    vertexIterator = graph.vertices(id);
                    inputNodeVertex = vertexIterator.hasNext() ? vertexIterator.next() : null;
                    if ((inputNodeVertex.property(Constants.STATUS_KEYWORD).isPresent() &&
                            inputNodeVertex.property(Constants.STATUS_KEYWORD).value().equals(Constants.STATUS_INACTIVE))) {
                        throw new RecordNotFoundException("Cannot perform the operation");
                    }
                    if(inputNodeVertex.property(Constants.ROOT_KEYWORD).isPresent()){
                        rootVertex = graph.vertices(inputNodeVertex.property(Constants.ROOT_KEYWORD).value()).next();
                    } else {
                        rootVertex = inputNodeVertex;
                    }
>>>>>>> 4834239a

                entityNode = (ObjectNode) vr.read(rootVertex.id().toString());

                //merge with entitynode
                entityNode = merge(entityNode, rootNode);
                entityNodeType = entityNode.fields().next().getKey();
                //TO-DO validation is failing
                //boolean isValidate = iValidate.validate("Teacher",entityNode.toString());
                tpGraphMain.updateVertex(graph, inputNodeVertex, childElementNode);
                //sign the entitynode
                if (signatureEnabled) {
                    signatureHelper.signJson(entityNode);
                    JsonNode signNode = entityNode.get(entityNodeType).get(Constants.SIGNATURES_STR);
                    if (signNode.isArray()) {
                        signNode = getEntitySignNode(signNode, entityNodeType);
                    }

                    Iterator<Vertex> vertices = rootVertex.vertices(Direction.IN, Constants.SIGNATURES_STR);
                    if (null != vertices && vertices.hasNext()) {
                        Vertex signArrayNode = vertices.next();
                        Iterator<Vertex> sign = signArrayNode.vertices(Direction.OUT, entityNodeType);
                        Vertex signVertex = sign.next();
                        // Other signatures are not updated, only the entity level signature.
                        tpGraphMain.updateVertex(graph, signVertex, signNode);
                    }
                }
                databaseProvider.commitTransaction(graph, tx);
            } else {
                // TinkerGraph section for test cases
                vertexIterator = graph.vertices(new Long(id));
                inputNodeVertex = vertexIterator.hasNext() ? vertexIterator.next() : null;
                ObjectNode entityNode = (ObjectNode) vr.read(inputNodeVertex.id().toString());
                entityNode = merge(entityNode, rootNode);
                entityNodeType = entityNode.fields().next().getKey();

                //TO-DO validation is failing
                // boolean isValidate = iValidate.validate("Teacher",entityNode.toString());
                tpGraphMain.updateVertex(graph, inputNodeVertex, childElementNode);

                //sign the entitynode
                if (signatureEnabled) {
                    signatureHelper.signJson(entityNode);
                    JsonNode signNode = entityNode.get(entityNodeType).get(Constants.SIGNATURES_STR);
                    if (signNode.isArray()) {
                        signNode = getEntitySignNode(signNode, entityNodeType);
                    }
                    Iterator<Vertex> vertices = rootVertex.vertices(Direction.IN, Constants.SIGNATURES_STR);
                    while (null != vertices && vertices.hasNext()) {
                        Vertex signVertex = vertices.next();
                        if (signVertex.property(Constants.SIGNATURE_FOR).value().equals(entityNodeType)) {
                            tpGraphMain.updateVertex(graph, signVertex, signNode);
                        }
                    }

                }
            }
        }

    }

    /** filters entity sign node from the signatures json array
     * @param signatures
     * @return
     */
    private JsonNode getEntitySignNode(JsonNode signatures, String registryRootEntityType) {
        JsonNode entitySignNode = null;
        Iterator<JsonNode> signItr = signatures.elements();
        while(signItr.hasNext()){
            JsonNode signNode = signItr.next();
            if(signNode.get(Constants.SIGNATURE_FOR).asText().equals(registryRootEntityType) &&
                    null == signNode.get(uuidPropertyName)){
                entitySignNode = signNode;
                break;
            }
        }
        return entitySignNode;
    }

    /** Merging input json node to DB entity node, this method in turn calls mergeDestinationWithSourceNode method for deep copy of properties and objects
     * @param entityNode
     * @param rootNode
     * @return
     */
    private ObjectNode merge(ObjectNode entityNode, JsonNode rootNode) {
        rootNode.fields().forEachRemaining(entryJsonNode -> {
            ObjectNode propKeyValue = (ObjectNode) entryJsonNode.getValue();
            mergeDestinationWithSourceNode(propKeyValue, entityNode, entryJsonNode.getKey());
        });
        return entityNode;
    }

    /**
     * @param propKeyValue - user given entity node
     * @param entityNode - read from the database
     * @param entityKey - user given entity key (wrapper node supplied by the user)
     */
    private void mergeDestinationWithSourceNode(ObjectNode propKeyValue, ObjectNode entityNode, String entityKey) {
        ObjectNode subEntity = (ObjectNode) entityNode.findValue(entityKey);
        propKeyValue.fields().forEachRemaining(prop -> {
            String propKey = prop.getKey();
            JsonNode propValue = prop.getValue();
            if(propValue.isValueNode() && !uuidPropertyName.equalsIgnoreCase(propKey)){
                subEntity.set(propKey,propValue);
            } else if(propValue.isObject()){
                if(subEntity.get(propKey).size() == 0) {
                    subEntity.set(propKey,propValue);
                } else if(subEntity.get(propKey).isObject()) {
                    //As of now filtering only @type
                    List<String> filterKeys = Arrays.asList(Constants.JsonldConstants.TYPE);
                    //removing keys with name osid and type
                    JSONUtil.removeNodes((ObjectNode) subEntity.get(propKey),filterKeys);
                    //constructNewNodeToParent
                    subEntity.set(propKey,propValue);
                }
            } else if(subEntity.get(propKey).isArray()){
                List<String> filterKeys = Arrays.asList(Constants.JsonldConstants.TYPE);
                propValue.forEach(arrayElement -> {
                    //removing keys with name @type
                    JSONUtil.removeNodes((ObjectNode) arrayElement,filterKeys);
                });
                //constructNewNodeToParent
                subEntity.set(propKey,propValue);
            }
        });
    }

}<|MERGE_RESOLUTION|>--- conflicted
+++ resolved
@@ -13,25 +13,13 @@
 import io.opensaber.registry.middleware.util.Constants;
 import io.opensaber.registry.middleware.util.JSONUtil;
 import io.opensaber.registry.model.DBConnectionInfoMgr;
-import io.opensaber.registry.service.EncryptionHelper;
-import io.opensaber.registry.service.EncryptionService;
-import io.opensaber.registry.service.RegistryService;
-import io.opensaber.registry.service.SignatureHelper;
-import io.opensaber.registry.service.SignatureService;
+import io.opensaber.registry.service.*;
 import io.opensaber.registry.sink.DatabaseProvider;
 import io.opensaber.registry.sink.OSGraph;
 import io.opensaber.registry.sink.shard.Shard;
 import io.opensaber.registry.util.DefinitionsManager;
 import io.opensaber.registry.util.ReadConfigurator;
-import io.opensaber.registry.util.Definition;
 import io.opensaber.validators.IValidate;
-<<<<<<< HEAD
-=======
-import java.util.ArrayList;
-import java.util.Arrays;
-import java.util.Iterator;
-import java.util.List;
->>>>>>> 4834239a
 import org.apache.tinkerpop.gremlin.structure.Direction;
 import org.apache.tinkerpop.gremlin.structure.Graph;
 import org.apache.tinkerpop.gremlin.structure.Transaction;
@@ -140,7 +128,9 @@
         return healthCheck;
     }
 
-    /**delete the vertex and changing the status
+    /**
+     * delete the vertex and changing the status
+     *
      * @param uuid
      * @throws Exception
      */
@@ -230,9 +220,8 @@
 
         try (OSGraph osGraph = databaseProvider.getOSGraph()) {
             Graph graph = osGraph.getGraphStore();
-<<<<<<< HEAD
             Transaction tx = databaseProvider.startTransaction(graph);
-            VertexReader vr = new VertexReader(graph, readConfigurator, uuidPropertyName, privatePropertyList);
+            VertexReader vr = new VertexReader(graph, readConfigurator, uuidPropertyName, definitionsManager);
             String entityNodeType;
 
             if (null != tx) {
@@ -248,25 +237,6 @@
                 } else {
                     rootVertex = inputNodeVertex;
                 }
-=======
-            try (Transaction tx = databaseProvider.startTransaction(graph)) {
-                VertexReader vr = new VertexReader(graph, readConfigurator, uuidPropertyName, definitionsManager);
-                String entityNodeType;
-
-                if(null != tx) {
-                    ObjectNode entityNode = null;
-                    vertexIterator = graph.vertices(id);
-                    inputNodeVertex = vertexIterator.hasNext() ? vertexIterator.next() : null;
-                    if ((inputNodeVertex.property(Constants.STATUS_KEYWORD).isPresent() &&
-                            inputNodeVertex.property(Constants.STATUS_KEYWORD).value().equals(Constants.STATUS_INACTIVE))) {
-                        throw new RecordNotFoundException("Cannot perform the operation");
-                    }
-                    if(inputNodeVertex.property(Constants.ROOT_KEYWORD).isPresent()){
-                        rootVertex = graph.vertices(inputNodeVertex.property(Constants.ROOT_KEYWORD).value()).next();
-                    } else {
-                        rootVertex = inputNodeVertex;
-                    }
->>>>>>> 4834239a
 
                 entityNode = (ObjectNode) vr.read(rootVertex.id().toString());
 
@@ -327,17 +297,19 @@
 
     }
 
-    /** filters entity sign node from the signatures json array
+    /**
+     * filters entity sign node from the signatures json array
+     *
      * @param signatures
      * @return
      */
     private JsonNode getEntitySignNode(JsonNode signatures, String registryRootEntityType) {
         JsonNode entitySignNode = null;
         Iterator<JsonNode> signItr = signatures.elements();
-        while(signItr.hasNext()){
+        while (signItr.hasNext()) {
             JsonNode signNode = signItr.next();
-            if(signNode.get(Constants.SIGNATURE_FOR).asText().equals(registryRootEntityType) &&
-                    null == signNode.get(uuidPropertyName)){
+            if (signNode.get(Constants.SIGNATURE_FOR).asText().equals(registryRootEntityType) &&
+                    null == signNode.get(uuidPropertyName)) {
                 entitySignNode = signNode;
                 break;
             }
@@ -345,7 +317,9 @@
         return entitySignNode;
     }
 
-    /** Merging input json node to DB entity node, this method in turn calls mergeDestinationWithSourceNode method for deep copy of properties and objects
+    /**
+     * Merging input json node to DB entity node, this method in turn calls mergeDestinationWithSourceNode method for deep copy of properties and objects
+     *
      * @param entityNode
      * @param rootNode
      * @return
@@ -360,35 +334,35 @@
 
     /**
      * @param propKeyValue - user given entity node
-     * @param entityNode - read from the database
-     * @param entityKey - user given entity key (wrapper node supplied by the user)
+     * @param entityNode   - read from the database
+     * @param entityKey    - user given entity key (wrapper node supplied by the user)
      */
     private void mergeDestinationWithSourceNode(ObjectNode propKeyValue, ObjectNode entityNode, String entityKey) {
         ObjectNode subEntity = (ObjectNode) entityNode.findValue(entityKey);
         propKeyValue.fields().forEachRemaining(prop -> {
             String propKey = prop.getKey();
             JsonNode propValue = prop.getValue();
-            if(propValue.isValueNode() && !uuidPropertyName.equalsIgnoreCase(propKey)){
-                subEntity.set(propKey,propValue);
-            } else if(propValue.isObject()){
-                if(subEntity.get(propKey).size() == 0) {
-                    subEntity.set(propKey,propValue);
-                } else if(subEntity.get(propKey).isObject()) {
+            if (propValue.isValueNode() && !uuidPropertyName.equalsIgnoreCase(propKey)) {
+                subEntity.set(propKey, propValue);
+            } else if (propValue.isObject()) {
+                if (subEntity.get(propKey).size() == 0) {
+                    subEntity.set(propKey, propValue);
+                } else if (subEntity.get(propKey).isObject()) {
                     //As of now filtering only @type
                     List<String> filterKeys = Arrays.asList(Constants.JsonldConstants.TYPE);
                     //removing keys with name osid and type
-                    JSONUtil.removeNodes((ObjectNode) subEntity.get(propKey),filterKeys);
+                    JSONUtil.removeNodes((ObjectNode) subEntity.get(propKey), filterKeys);
                     //constructNewNodeToParent
-                    subEntity.set(propKey,propValue);
-                }
-            } else if(subEntity.get(propKey).isArray()){
+                    subEntity.set(propKey, propValue);
+                }
+            } else if (subEntity.get(propKey).isArray()) {
                 List<String> filterKeys = Arrays.asList(Constants.JsonldConstants.TYPE);
                 propValue.forEach(arrayElement -> {
                     //removing keys with name @type
-                    JSONUtil.removeNodes((ObjectNode) arrayElement,filterKeys);
+                    JSONUtil.removeNodes((ObjectNode) arrayElement, filterKeys);
                 });
                 //constructNewNodeToParent
-                subEntity.set(propKey,propValue);
+                subEntity.set(propKey, propValue);
             }
         });
     }
