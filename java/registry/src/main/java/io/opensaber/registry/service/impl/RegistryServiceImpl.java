package io.opensaber.registry.service.impl;

import com.github.jsonldjava.core.JsonLdError;
import com.google.gson.Gson;
import es.weso.schema.Schema;
import io.opensaber.converters.JenaRDF4J;
import io.opensaber.pojos.ComponentHealthInfo;
import io.opensaber.pojos.HealthCheckResponse;
import io.opensaber.pojos.ValidationResponse;
import io.opensaber.registry.dao.RegistryDao;
import io.opensaber.registry.exception.*;
import io.opensaber.registry.exception.errorconstants.ErrorConstants;
import io.opensaber.registry.frame.FrameEntity;
import io.opensaber.registry.middleware.util.Constants;
import io.opensaber.registry.middleware.util.JSONUtil;
import io.opensaber.registry.middleware.util.RDFUtil;
import io.opensaber.registry.model.RegistrySignature;
import io.opensaber.registry.schema.config.SchemaConfigurator;
import io.opensaber.registry.service.EncryptionService;
import io.opensaber.registry.service.RDFValidator;
import io.opensaber.registry.service.RegistryService;
import io.opensaber.registry.service.SignatureService;
import io.opensaber.registry.sink.DatabaseProvider;
import io.opensaber.registry.util.GraphDBFactory;
import io.opensaber.utils.converters.RDF2Graph;
import org.apache.commons.lang3.StringUtils;
import org.apache.jena.datatypes.RDFDatatype;
import org.apache.jena.datatypes.TypeMapper;
import org.apache.jena.ext.com.google.common.io.ByteStreams;
import org.apache.jena.query.DatasetFactory;
import org.apache.jena.rdf.model.*;
import org.apache.jena.riot.JsonLDWriteContext;
import org.apache.jena.riot.RDFDataMgr;
import org.apache.jena.riot.WriterDatasetRIOT;
import org.apache.jena.riot.system.PrefixMap;
import org.apache.jena.riot.system.RiotLib;
import org.apache.jena.sparql.core.DatasetGraph;
import org.apache.tinkerpop.gremlin.structure.Graph;
import org.slf4j.Logger;
import org.slf4j.LoggerFactory;
import org.springframework.beans.factory.annotation.Autowired;
import org.springframework.beans.factory.annotation.Value;
import org.springframework.stereotype.Component;

import java.io.IOException;
import java.io.InputStream;
import java.io.StringWriter;
import java.nio.charset.StandardCharsets;
import java.util.ArrayList;
import java.util.HashMap;
import java.util.List;
import java.util.Map;

@Component
public class RegistryServiceImpl implements RegistryService {

	private static Logger logger = LoggerFactory.getLogger(RegistryServiceImpl.class);

	private static final String ID_REGEX = "\"@id\"\\s*:\\s*\"_:[a-z][0-9]+\",";

	@Autowired
	private RegistryDao registryDao;

	@Autowired
	DatabaseProvider databaseProvider;

	@Autowired
	EncryptionService encryptionService;

	@Autowired
	SignatureService signatureService;

	@Autowired
	SchemaConfigurator schemaConfigurator;

	@Autowired
	Gson gson;

	@Value("${encryption.enabled}")
	private boolean encryptionEnabled;

	@Value("${signature.enabled}")
	private boolean signatureEnabled;

	@Value("${persistence.enabled}")
	private boolean persistenceEnabled;

	@Value("${signature.domain}")
	private String signatureDomain;

	@Value("${signature.keysURL}")
	private String signatureKeyURl;

	@Value("${frame.file}")
	private String frameFile;

	@Value("${audit.frame.file}")
	private String auditFrameFile;

	@Value("${registry.context.base}")
	private String registryContextBase;

	@Value("${registry.system.base}")
	private String registrySystemBase;

	@Value("${registry.rootEntity.type}")
	private String registryRootEntityType;

	@Value("${registry.context.base}")
	private String registryContext;

	@Autowired
	private FrameEntity frameEntity;

	@Override
	public List getEntityList() {
		return registryDao.getEntityList();
	}

	@Override
	public String addEntity(Model rdfModel, String dataObject, String subject, String property)
			throws DuplicateRecordException, EntityCreationException, EncryptionException, AuditFailedException,
			MultipleEntityException, RecordNotFoundException, IOException, SignatureException.UnreachableException, JsonLdError, SignatureException.CreationException, RDFValidationException {
		try {
			Model signedRdfModel = null;
			RegistrySignature rs = new RegistrySignature();
			Schema createSchema = schemaConfigurator.getSchemaForCreate();
			Schema updateSchema = schemaConfigurator.getSchemaForUpdate();
			RDFValidator rdfValidator = new RDFValidator(createSchema,updateSchema);
			ValidationResponse validationResponse = rdfValidator.validateRDFWithSchema(rdfModel,Constants.CREATE_METHOD_ORIGIN);
			if(!validationResponse.isValid()) {
				throw new RDFValidationException(ErrorConstants.RDF_VALIDATION_ERROR_MESSAGE);
			}
			if (signatureEnabled) {
				Map signReq = new HashMap<String, Object>();
				InputStream is = this.getClass().getClassLoader().getResourceAsStream(frameFile);
				String fileString = new String(ByteStreams.toByteArray(is), StandardCharsets.UTF_8);
				Map<String, Object> reqMap = JSONUtil.frameJsonAndRemoveIds(ID_REGEX,
						dataObject, gson, fileString);
				signReq.put("entity", reqMap);
				Map<String, Object> entitySignMap = (Map<String, Object>) signatureService.sign(signReq);
				entitySignMap.put("createdDate", rs.getCreatedTimestamp());
				entitySignMap.put("keyUrl", signatureKeyURl);
				signedRdfModel = RDFUtil.getUpdatedSignedModel(rdfModel, registryContext, signatureDomain, entitySignMap,
						ModelFactory.createDefaultModel());
			}
			return addEntity(signedRdfModel, subject, property);

		} catch (EntityCreationException | EncryptionException | AuditFailedException | DuplicateRecordException
				| MultipleEntityException ex) {
			throw ex;
		} catch (Exception ex) {
			logger.error("Exception when creating entity: ", ex);
			throw ex;
		}
	}

	@Override
	public String addEntity(Model rdfModel, String subject, String property)
			throws DuplicateRecordException, EntityCreationException, EncryptionException, AuditFailedException,
			MultipleEntityException, RecordNotFoundException {
		try {
			Resource root = getRootNode(rdfModel);
			String label = getRootLabel(root);
			if (encryptionEnabled) {
				encryptModel(rdfModel);
			}
			Graph graph = generateGraphFromRDF(rdfModel);

			// Append _: to the root node label to create the entity as Apache
			// Jena removes the _: for the root node label
			// if it is a blank node
			String id = "entityIdPlaceholder";
			if (persistenceEnabled) {
				id = registryDao.addEntity(graph, label, subject, property);
			}
			return id;
		} catch (EntityCreationException | EncryptionException | AuditFailedException | DuplicateRecordException
				| MultipleEntityException ex) {
			throw ex;
		} catch (Exception ex) {
			logger.error("Exception when creating entity: ", ex);
			throw ex;
		}
	}

	@Override
	public boolean updateEntity(Model entity) throws RecordNotFoundException, EntityCreationException,
			EncryptionException, AuditFailedException, MultipleEntityException, SignatureException.UnreachableException,
<<<<<<< HEAD
			IOException, SignatureException.CreationException {
		boolean isUpdated = false;
		if (persistenceEnabled) {
			Resource root = getRootNode(entity);
			String label = getRootLabel(root);
			String rootType = getTypeForRootLabel(entity, root);
			if (rootType.equalsIgnoreCase(registryContextBase + registryRootEntityType)) {
				if (encryptionEnabled) {
					encryptModel(entity);
				}
				Graph graph = generateGraphFromRDF(entity);
				logger.debug("Service layer graph :", graph);
				isUpdated = registryDao.updateEntity(graph, label, "update");
				if (signatureEnabled) {
					getEntityAndUpdateSign(entity, label);
				}
			} else {
				logger.error("Exception while updating entity");
				throw new UnsupportedOperationException("Updates to child entity not supported");
=======
			IOException, SignatureException.CreationException, RDFValidationException {
		boolean isUpdated;
		Schema createSchema = schemaConfigurator.getSchemaForCreate();
		Schema updateSchema = schemaConfigurator.getSchemaForUpdate();
		RDFValidator rdfValidator = new RDFValidator(createSchema,updateSchema);
		ValidationResponse validationResponse = rdfValidator.validateRDFWithSchema(entity,Constants.UPDATE_METHOD_ORIGIN);
		if(!validationResponse.isValid()) {
            throw new RDFValidationException(ErrorConstants.RDF_VALIDATION_ERROR_MESSAGE);
		}
		Resource root = getRootNode(entity);
		String label = getRootLabel(root);
		String rootType = getTypeForRootLabel(entity, root);
		if (rootType.equalsIgnoreCase(registryContextBase + registryRootEntityType)) {
			if (encryptionEnabled) {
				encryptModel(entity);
			}
			Graph graph = generateGraphFromRDF(entity);
			logger.debug("Service layer graph :", graph);
			isUpdated = registryDao.updateEntity(graph, label, Constants.UPDATE_METHOD_ORIGIN);
			if (signatureEnabled) {
				getEntityAndUpdateSign(entity, label);
>>>>>>> 66bf6b0f
			}
		}
		return isUpdated;
	}

	/**
	 * This method will get entity details and sign the entity and will update
	 * 
	 * @param entity
	 * @param label
	 * @throws EncryptionException
	 * @throws AuditFailedException
	 * @throws RecordNotFoundException
	 * @throws EntityCreationException
	 * @throws IOException
	 * @throws MultipleEntityException
	 * @throws SignatureException.UnreachableException
	 * @throws SignatureException.CreationException
	 */
	void getEntityAndUpdateSign(Model entity, String label) throws EncryptionException, AuditFailedException,
			RecordNotFoundException, EntityCreationException, IOException, MultipleEntityException,
			SignatureException.UnreachableException, SignatureException.CreationException {
		final String ID_REGEX = "\"@id\"\\s*:\\s*\"[a-z]+:[0-9a-f]{8}-[0-9a-f]{4}-[0-9a-f]{4}-[0-9a-f]{4}-[0-9a-f]{12}\",";
		Map signReq = new HashMap<String, Object>();
		RegistrySignature rs = new RegistrySignature();
		Model jenaEntityModel = getEntityById(label, true);
		// remove sign part from model
		Model signatureModel = RDFUtil.removeAndRetrieveSignature(jenaEntityModel, registryContextBase);
		String jenaJSON = frameEntity(jenaEntityModel);
		signReq.put("entity", JSONUtil.getStringWithReplacedText(jenaJSON, ID_REGEX, StringUtils.EMPTY));
		Map<String, Object> entitySignMap = (Map<String, Object>) signatureService.sign(signReq);
		entitySignMap.put("createdDate", rs.getCreatedTimestamp());
		entitySignMap.put("keyUrl", signatureKeyURl);
		Graph graph = generateGraphFromRDF(RDFUtil.getUpdatedSignedModel(entity, registryContextBase, signatureDomain,
				entitySignMap, signatureModel));
		registryDao.updateEntity(graph, label, "update");
	}

	/**
	 * Optionally gets signatures along with other information.
	 *
	 * @param label
	 * @param includeSignatures
	 * @return
	 * @throws RecordNotFoundException
	 * @throws EncryptionException
	 * @throws AuditFailedException
	 */
	@Override
	public Model getEntityById(String label, boolean includeSignatures)
			throws RecordNotFoundException, EncryptionException, AuditFailedException {
		Graph graph = registryDao.getEntityById(label, includeSignatures);
		org.eclipse.rdf4j.model.Model model = RDF2Graph.convertGraph2RDFModel(graph, label);
		Model jenaEntityModel = JenaRDF4J.asJenaModel(model);
		if (encryptionEnabled) {
			decryptModel(jenaEntityModel);
		}
		logger.debug("RegistryServiceImpl : rdf4j model :", model);
		return jenaEntityModel;
	}

	public HealthCheckResponse health() throws Exception {
		HealthCheckResponse healthCheck;
		boolean databaseServiceup = databaseProvider.isDatabaseServiceUp();
		boolean overallHealthStatus = databaseServiceup;
		List<ComponentHealthInfo> checks = new ArrayList<>();

		ComponentHealthInfo databaseServiceInfo = new ComponentHealthInfo(Constants.OPENSABER_DATABASE_NAME,
				databaseServiceup);
		checks.add(databaseServiceInfo);

		if (encryptionEnabled) {
			boolean encryptionServiceStatusUp = encryptionService.isEncryptionServiceUp();
			ComponentHealthInfo encryptionHealthInfo = new ComponentHealthInfo(
					Constants.SUNBIRD_ENCRYPTION_SERVICE_NAME, encryptionServiceStatusUp);
			checks.add(encryptionHealthInfo);
			overallHealthStatus = overallHealthStatus && encryptionServiceStatusUp;
		}

		if (signatureEnabled) {
			boolean signatureServiceStatusUp = signatureService.isServiceUp();
			ComponentHealthInfo signatureServiceInfo = new ComponentHealthInfo(Constants.SUNBIRD_SIGNATURE_SERVICE_NAME,
					signatureServiceStatusUp);
			checks.add(signatureServiceInfo);
			overallHealthStatus = overallHealthStatus && signatureServiceStatusUp;
		}

		healthCheck = new HealthCheckResponse(Constants.OPENSABER_REGISTRY_API_NAME, overallHealthStatus, checks);
		logger.info("Heath Check :  ", checks.toArray().toString());
		return healthCheck;
	}

	@Override
	public String frameEntity(Model jenaEntityModel)
			throws IOException, MultipleEntityException, EntityCreationException {
		Resource root = getRootNode(jenaEntityModel);
		String rootLabelType = getTypeForRootLabel(jenaEntityModel, root);
		logger.debug("RegistryServiceImpl : jenaEntityModel for framing: {} \n root : {}, \n rootLabelType: {}",
				jenaEntityModel, root, rootLabelType);
		DatasetGraph g = DatasetFactory.create(jenaEntityModel).asDatasetGraph();
		JsonLDWriteContext ctx = new JsonLDWriteContext();
		InputStream is = this.getClass().getClassLoader().getResourceAsStream(frameFile);
		String fileString = new String(ByteStreams.toByteArray(is), StandardCharsets.UTF_8);
		fileString = fileString.replace("<@type>", rootLabelType);
		ctx.setFrame(fileString);
		WriterDatasetRIOT w = RDFDataMgr.createDatasetWriter(org.apache.jena.riot.RDFFormat.JSONLD_FRAME_FLAT);
		PrefixMap pm = RiotLib.prefixMap(g);
		String base = null;
		StringWriter sWriterJena = new StringWriter();
		w.write(sWriterJena, g, pm, base, ctx);
		String jenaJSON = sWriterJena.toString();
		logger.debug("RegistryServiceImpl : jenaJSON for framing : {}", jenaJSON);
		return jenaJSON;
	}

	@Override
	public boolean deleteEntityById(String id) throws AuditFailedException, RecordNotFoundException {
		boolean isDeleted = registryDao.deleteEntityById(id);
		if (!isDeleted) {
			throw new UnsupportedOperationException(Constants.DELETE_UNSUPPORTED_OPERATION_ON_ENTITY);
		}
		return isDeleted;
	}

	private Graph generateGraphFromRDF(Model entity) throws EntityCreationException, MultipleEntityException {
		Graph graph = GraphDBFactory.getEmptyGraph();
		StmtIterator iterator = entity.listStatements();
		while (iterator.hasNext()) {
			Statement rdfStatement = iterator.nextStatement();
			org.eclipse.rdf4j.model.Statement rdf4jStatement = JenaRDF4J.asrdf4jStatement(rdfStatement);
			graph = RDF2Graph.convertRDFStatement2Graph(rdf4jStatement, graph, registryContextBase);
		}
		return graph;
	}

	private String getRootLabel(Resource subject) {
		String label = subject.toString();
		if (subject.isAnon() && subject.getURI() == null) {
			label = String.format("_:%s", label);
		}
		return label;
	}

	private Resource getRootNode(Model entity) throws EntityCreationException, MultipleEntityException {
		List<Resource> rootLabels = RDFUtil.getRootLabels(entity);
		if (rootLabels.size() == 0) {
			throw new EntityCreationException(Constants.NO_ENTITY_AVAILABLE_MESSAGE);
		} else if (rootLabels.size() > 1) {
			throw new MultipleEntityException(Constants.ADD_UPDATE_MULTIPLE_ENTITIES_MESSAGE);
		} else {
			return rootLabels.get(0);
		}
	}

	private String getTypeForRootLabel(Model entity, Resource root)
			throws EntityCreationException, MultipleEntityException {
		List<String> rootLabelType = RDFUtil.getTypeForSubject(entity, root);
		if (rootLabelType.size() == 0) {
			throw new EntityCreationException(Constants.NO_ENTITY_AVAILABLE_MESSAGE);
		} else if (rootLabelType.size() > 1) {
			throw new MultipleEntityException(Constants.ADD_UPDATE_MULTIPLE_ENTITIES_MESSAGE);
		} else {
			return rootLabelType.get(0);
		}
	}

	private String getTypeForSearch(Model entity) throws EntityCreationException, MultipleEntityException {
		List<Resource> rootLabels = RDFUtil.getRootLabels(entity);
		if (rootLabels.size() == 0) {
			throw new EntityCreationException(Constants.NO_ENTITY_AVAILABLE_MESSAGE);
		} else {
			return getTypeForRootLabel(entity, rootLabels.get(0));
		}
	}

	private void encryptModel(Model rdfModel) throws EncryptionException {
		setModelWithEncryptedOrDecryptedAttributes(rdfModel, true);
	}

	private void decryptModel(Model rdfModel) throws EncryptionException {
		setModelWithEncryptedOrDecryptedAttributes(rdfModel, false);
	}

	private void setModelWithEncryptedOrDecryptedAttributes(Model rdfModel, boolean isEncryptionRequired)
			throws EncryptionException {
		NodeIterator nodeIter = schemaConfigurator.getAllPrivateProperties();
		Map<Resource, Map<String, Object>> toBeEncryptedOrDecryptedAttributes = new HashMap<Resource, Map<String, Object>>();
		TypeMapper tm = TypeMapper.getInstance();
		while (nodeIter.hasNext()) {
			RDFNode node = nodeIter.next();
			String predicateStr = node.toString();
			Property predicate = null;
			if (!isEncryptionRequired) {
				String tailOfPredicateStr = predicateStr.substring(predicateStr.lastIndexOf("/") + 1).trim();
				predicateStr = predicateStr.replace(tailOfPredicateStr, "encrypted" + tailOfPredicateStr);
			}
			predicate = ResourceFactory.createProperty(predicateStr);
			StmtIterator stmtIter = rdfModel.listStatements(null, predicate, (RDFNode) null);
			while (stmtIter.hasNext()) {
				Statement s = stmtIter.next();
				Map<String, Object> propertyMap = new HashMap<String, Object>();
				if (toBeEncryptedOrDecryptedAttributes.containsKey(s.getSubject())) {
					propertyMap = toBeEncryptedOrDecryptedAttributes.get(s.getSubject());
				}
				if (propertyMap.containsKey(predicateStr)) {
					Object value = propertyMap.get(predicateStr);
					List valueList = new ArrayList();
					if (value instanceof List) {
						valueList = (List) value;
					}
					valueList.add(s.getObject().asLiteral().getLexicalForm());
				}
				propertyMap.put(predicateStr, s.getObject().asLiteral().getLexicalForm());
				toBeEncryptedOrDecryptedAttributes.put(s.getSubject(), propertyMap);
			}
		}
		for (Map.Entry<Resource, Map<String, Object>> entry : toBeEncryptedOrDecryptedAttributes.entrySet()) {
			Map<String, Object> listPropertyMap = new HashMap<String, Object>();
			Map<String, Object> propertyMap = entry.getValue();
			entry.getValue().forEach((k, v) -> {
				if (v instanceof List) {
					listPropertyMap.put(k, v);
				}
			});
			listPropertyMap.forEach((k, v) -> propertyMap.remove(k));
			Map<String, Object> encAttributes = new HashMap<String, Object>();
			if (isEncryptionRequired) {
				encAttributes = encryptionService.encrypt(propertyMap);
			} else {
				encAttributes = encryptionService.decrypt(propertyMap);
			}
			for (Map.Entry<String, Object> listEntry : listPropertyMap.entrySet()) {
				Resource k = entry.getKey();
				Object v = entry.getValue();
				List values = (List) v;
				List encValues = new ArrayList();
				String encDecValue = null;
				for (Object listV : values) {
					if (isEncryptionRequired) {
						encDecValue = encryptionService.encrypt(listV);
					} else {
						encDecValue = encryptionService.decrypt(listV);
					}
					encValues.add(encDecValue);
				}
				listEntry.setValue(encValues);
			}
			encAttributes.putAll(listPropertyMap);
			Resource encSubject = entry.getKey();
			for (Map.Entry<String, Object> propEntry : encAttributes.entrySet()) {
				Property predicate = ResourceFactory.createProperty(propEntry.getKey());
				StmtIterator stmtIter = rdfModel.listStatements(entry.getKey(), predicate, (RDFNode) null);
				List<Statement> stmtList = stmtIter.toList();
				if (stmtList.size() > 0) {
					String datatype = stmtList.get(0).getObject().asLiteral().getDatatypeURI();
					RDFDatatype rdt = tm.getSafeTypeByName(datatype);
					rdfModel.remove(stmtList);
					String predicateStr = predicate.toString();
					String tailOfPredicateStr = predicateStr.substring(predicateStr.lastIndexOf("/") + 1).trim();
					if (isEncryptionRequired) {
						predicateStr = predicateStr.replace(tailOfPredicateStr, "encrypted" + tailOfPredicateStr);
					} else {
						if (schemaConfigurator.isEncrypted(tailOfPredicateStr)) {
							predicateStr = predicateStr.replace(tailOfPredicateStr, tailOfPredicateStr.substring(9));
						}
					}
					Property encPredicate = ResourceFactory.createProperty(predicateStr);
					if (propEntry.getValue() instanceof List) {
						List values = (List) propEntry.getValue();
						for (Object value : values) {
							Literal literal = ResourceFactory.createTypedLiteral((String) value, rdt);
							rdfModel.add(encSubject, encPredicate, literal);
						}
					} else {
						Literal literal = ResourceFactory.createTypedLiteral((String) propEntry.getValue(), rdt);
						rdfModel.add(encSubject, encPredicate, literal);
					}
				}
			}
		}
	}

	@Override
	public String getEntityFramedById(String id, boolean includeSignatures) throws RecordNotFoundException,
			EncryptionException, AuditFailedException, IOException, MultipleEntityException, EntityCreationException {
		Graph graph = registryDao.getEntityById(id, includeSignatures);
		org.eclipse.rdf4j.model.Model model = RDF2Graph.convertGraph2RDFModel(graph, id);
		logger.debug("RegistryServiceImpl : rdf4j model :", model);
		Model jenaEntityModel = JenaRDF4J.asJenaModel(model);
		if (encryptionEnabled) {
			decryptModel(jenaEntityModel);
		}
		return frameEntity(jenaEntityModel);
	}
}<|MERGE_RESOLUTION|>--- conflicted
+++ resolved
@@ -187,10 +187,16 @@
 	@Override
 	public boolean updateEntity(Model entity) throws RecordNotFoundException, EntityCreationException,
 			EncryptionException, AuditFailedException, MultipleEntityException, SignatureException.UnreachableException,
-<<<<<<< HEAD
-			IOException, SignatureException.CreationException {
+			IOException, SignatureException.CreationException, RDFValidationException {
 		boolean isUpdated = false;
 		if (persistenceEnabled) {
+			Schema createSchema = schemaConfigurator.getSchemaForCreate();
+			Schema updateSchema = schemaConfigurator.getSchemaForUpdate();
+			RDFValidator rdfValidator = new RDFValidator(createSchema, updateSchema);
+			ValidationResponse validationResponse = rdfValidator.validateRDFWithSchema(entity, Constants.UPDATE_METHOD_ORIGIN);
+			if (!validationResponse.isValid()) {
+				throw new RDFValidationException(ErrorConstants.RDF_VALIDATION_ERROR_MESSAGE);
+			}
 			Resource root = getRootNode(entity);
 			String label = getRootLabel(root);
 			String rootType = getTypeForRootLabel(entity, root);
@@ -200,36 +206,10 @@
 				}
 				Graph graph = generateGraphFromRDF(entity);
 				logger.debug("Service layer graph :", graph);
-				isUpdated = registryDao.updateEntity(graph, label, "update");
+				isUpdated = registryDao.updateEntity(graph, label, Constants.UPDATE_METHOD_ORIGIN);
 				if (signatureEnabled) {
 					getEntityAndUpdateSign(entity, label);
 				}
-			} else {
-				logger.error("Exception while updating entity");
-				throw new UnsupportedOperationException("Updates to child entity not supported");
-=======
-			IOException, SignatureException.CreationException, RDFValidationException {
-		boolean isUpdated;
-		Schema createSchema = schemaConfigurator.getSchemaForCreate();
-		Schema updateSchema = schemaConfigurator.getSchemaForUpdate();
-		RDFValidator rdfValidator = new RDFValidator(createSchema,updateSchema);
-		ValidationResponse validationResponse = rdfValidator.validateRDFWithSchema(entity,Constants.UPDATE_METHOD_ORIGIN);
-		if(!validationResponse.isValid()) {
-            throw new RDFValidationException(ErrorConstants.RDF_VALIDATION_ERROR_MESSAGE);
-		}
-		Resource root = getRootNode(entity);
-		String label = getRootLabel(root);
-		String rootType = getTypeForRootLabel(entity, root);
-		if (rootType.equalsIgnoreCase(registryContextBase + registryRootEntityType)) {
-			if (encryptionEnabled) {
-				encryptModel(entity);
-			}
-			Graph graph = generateGraphFromRDF(entity);
-			logger.debug("Service layer graph :", graph);
-			isUpdated = registryDao.updateEntity(graph, label, Constants.UPDATE_METHOD_ORIGIN);
-			if (signatureEnabled) {
-				getEntityAndUpdateSign(entity, label);
->>>>>>> 66bf6b0f
 			}
 		}
 		return isUpdated;
