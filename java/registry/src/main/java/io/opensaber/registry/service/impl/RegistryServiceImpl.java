--- conflicted
+++ resolved
@@ -89,15 +89,6 @@
 	@Override
 	public String addEntity(Model rdfModel, String subject, String property) throws DuplicateRecordException, EntityCreationException,
 	EncryptionException, AuditFailedException, MultipleEntityException, RecordNotFoundException {
-<<<<<<< HEAD
-		String label = getRootLabel(rdfModel);
-		Graph graph = generateGraphFromRDF(rdfModel);
-
-		// Append _: to the root node label to create the entity as Apache Jena removes the _: for the root node label
-		// if it is a blank node
-		logger.debug("RegistryServiceImpl : adding subject : {} with property : {}", subject, property);
-		return registryDao.addEntity(graph, label, subject, property);
-=======
 		try {
 			Resource root = getRootNode(rdfModel);
 			String label = getRootLabel(root);
@@ -113,21 +104,14 @@
 			logger.error("Exception when creating entity: ", ex);
 			throw ex;
 		}
->>>>>>> 2db8d5b7
 	}
 
 	@Override
 	public boolean updateEntity(Model entity) throws RecordNotFoundException, EntityCreationException, EncryptionException, AuditFailedException, MultipleEntityException {
-<<<<<<< HEAD
-		String label = getRootLabel(entity);
-		Graph graph = generateGraphFromRDF(entity);
-		logger.debug("RegistryServiceImpl : Update entity for graph : {}", graph);
-=======
 		Resource root = getRootNode(entity);
 		String label = getRootLabel(root);
 		Graph graph = generateGraphFromRDF(entity);
 		logger.debug("Service layer graph :", graph);
->>>>>>> 2db8d5b7
 		return registryDao.updateEntity(graph, label, "update");
 	}
 
@@ -136,29 +120,20 @@
 	public org.eclipse.rdf4j.model.Model getEntityById(String label) throws RecordNotFoundException, EncryptionException, AuditFailedException {
 		Graph graph = registryDao.getEntityById(label);
 		org.eclipse.rdf4j.model.Model model = RDF2Graph.convertGraph2RDFModel(graph, label);
-<<<<<<< HEAD
 		logger.debug("RegistryServiceImpl : rdf4j model :", model);
-		for (org.eclipse.rdf4j.model.Statement statement : model) {
-			logger.debug("RegistryServiceImpl : STATEMENT  " + statement);
-=======
-		logger.debug("Service layer rdf4j model :", model);
+
 		/*for (org.eclipse.rdf4j.model.Statement statement : model) {
 			logger.debug("STATEMENT " + statement);
 		logger.debug("Service layer rdf4j model :", model);
 		for (org.eclipse.rdf4j.model.Statement statement : model) {
 			logger.debug("STATEMENT  " + statement);
->>>>>>> 2db8d5b7
 			Value value = statement.getObject();
 			if (value instanceof Literal) {
 				Literal literal = (Literal) value;
-				logger.debug("RegistryServiceImpl : datatype: " + literal.getDatatype());
+				logger.debug("RegistryServiceImpl : datatype: " + literal.getDatatype());			}
 			}
-<<<<<<< HEAD
-		}
-=======
 		}*/
 		logger.debug("ENTITY in Service " + model);
->>>>>>> 2db8d5b7
 		return model;
 	}
 
@@ -194,14 +169,9 @@
 	@Override
 	public String frameEntity(org.eclipse.rdf4j.model.Model entityModel) throws IOException, MultipleEntityException, EntityCreationException {
 		Model jenaEntityModel = JenaRDF4J.asJenaModel(entityModel);
-<<<<<<< HEAD
-		String rootLabel = getRootLabel(jenaEntityModel);
-		String rootLabelType = getTypeForRootLabel(jenaEntityModel, rootLabel);
-		logger.debug("RegistryServiceImpl : jenaEntityModel for framing: {} \n rootlabel : {}, \n rootLabelType: {}",jenaEntityModel,rootLabel,rootLabelType);
-=======
 		Resource root = getRootNode(jenaEntityModel);
 		String rootLabelType = getTypeForRootLabel(jenaEntityModel, root);
->>>>>>> 2db8d5b7
+		logger.debug("RegistryServiceImpl : jenaEntityModel for framing: {} \n root : {}, \n rootLabelType: {}",jenaEntityModel,root,rootLabelType);
 		DatasetGraph g = DatasetFactory.create(jenaEntityModel).asDatasetGraph();
 		JsonLDWriteContext ctx = new JsonLDWriteContext();
 		InputStream is = this.getClass().getClassLoader().getResourceAsStream("frame.json");
@@ -243,11 +213,7 @@
 		String label = id + "-AUDIT";
 		Graph graph = registryDao.getEntityById(label);
 		org.eclipse.rdf4j.model.Model model = RDF2Graph.convertGraph2RDFModel(graph, label);
-<<<<<<< HEAD
 		logger.debug("RegistryServiceImpl : Audit Model : " + model);
-=======
-		logger.debug("Audit Model : " + model);
->>>>>>> 2db8d5b7
 		return model;
 	}
 	
@@ -277,25 +243,11 @@
 		} else if (rootLabels.size() > 1) {
 			throw new MultipleEntityException(Constants.ADD_UPDATE_MULTIPLE_ENTITIES_MESSAGE);
 		} else {
-<<<<<<< HEAD
-			Resource subject = rootLabels.get(0);
-			String label = subject.toString();
-			if (subject.isAnon() && subject.getURI() == null) {
-				label = String.format("_:%s", label);
-			}
-			return label;
-		}
-	}
-	
-	private String getTypeForRootLabel(Model entity, String rootLabel) throws EntityCreationException, MultipleEntityException{
-		List<String> rootLabelType = RDFUtil.getTypeForSubject(entity, rootLabel);
-=======
 			return rootLabels.get(0);
 		}
 	}
 	private String getTypeForRootLabel(Model entity, Resource root) throws EntityCreationException, MultipleEntityException{
 		List<String> rootLabelType = RDFUtil.getTypeForSubject(entity, root);
->>>>>>> 2db8d5b7
 		if (rootLabelType.size() == 0) {
 			throw new EntityCreationException(Constants.NO_ENTITY_AVAILABLE_MESSAGE);
 		} else if (rootLabelType.size() > 1) {
