--- conflicted
+++ resolved
@@ -92,24 +92,7 @@
 	public org.eclipse.rdf4j.model.Model getEntityById(String label) throws RecordNotFoundException, EncryptionException, AuditFailedException {
 		Graph graph = registryDao.getEntityById(label);
 		org.eclipse.rdf4j.model.Model model = RDF2Graph.convertGraph2RDFModel(graph, label);
-<<<<<<< HEAD
 		logger.debug("RegistryServiceImpl : rdf4j model :", model);
-
-		/*for (org.eclipse.rdf4j.model.Statement statement : model) {
-			logger.debug("STATEMENT " + statement);
-		logger.debug("Service layer rdf4j model :", model);
-		for (org.eclipse.rdf4j.model.Statement statement : model) {
-			logger.debug("STATEMENT  " + statement);
-			Value value = statement.getObject();
-			if (value instanceof Literal) {
-				Literal literal = (Literal) value;
-				logger.debug("RegistryServiceImpl : datatype: " + literal.getDatatype());			}
-			}
-		}*/
-		logger.debug("ENTITY in Service " + model);
-=======
-		logger.debug("Service layer rdf4j model :", model);
->>>>>>> 19fa9f45
 		return model;
 	}
 
