--- conflicted
+++ resolved
@@ -83,18 +83,12 @@
 	
 	@Value("${audit.frame.file}")
 	private String auditFrameFile;
-<<<<<<< HEAD
 	
 	@Value("${registry.context.base}")
 	private String registryContextBase;
 	
 	@Value("${registry.system.base}")
 	private String registrySystemBase;
-=======
-
-    @Value("${registry.context.base}")
-    private String registryContextBase;
->>>>>>> ab3550be
 
 	@Override
 	public List getEntityList(){
@@ -137,7 +131,7 @@
 	}
 
 
-<<<<<<< HEAD
+
 	/**
 	 * Optionally gets signatures along with other information.
 	 *
@@ -159,25 +153,7 @@
 		logger.debug("RegistryServiceImpl : rdf4j model :", model);
 		return jenaEntityModel;
 	}
-=======
-    /**
-     * Optionally gets signatures along with other information.
-     *
-     * @param label
-     * @param includeSignatures
-     * @return
-     * @throws RecordNotFoundException
-     * @throws EncryptionException
-     * @throws AuditFailedException
-     */
-    @Override
-    public org.eclipse.rdf4j.model.Model getEntityById(String label, boolean includeSignatures) throws RecordNotFoundException, EncryptionException, AuditFailedException {
-        Graph graph = registryDao.getEntityById(label, includeSignatures);
-        org.eclipse.rdf4j.model.Model model = RDF2Graph.convertGraph2RDFModel(graph, label);
-        logger.debug("RegistryServiceImpl : rdf4j model :", model);
-        return model;
-    }
->>>>>>> ab3550be
+
 
 	public HealthCheckResponse health() throws Exception {
 		HealthCheckResponse healthCheck;
