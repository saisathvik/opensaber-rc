--- conflicted
+++ resolved
@@ -10,11 +10,8 @@
 import java.util.Map;
 import java.util.Set;
 
-<<<<<<< HEAD
-=======
 import com.fasterxml.jackson.core.JsonProcessingException;
 
->>>>>>> fe0577aa
 import org.apache.tinkerpop.gremlin.structure.Graph;
 import org.apache.tinkerpop.gremlin.structure.Transaction;
 import org.apache.tinkerpop.gremlin.structure.Vertex;
@@ -22,25 +19,18 @@
 import org.slf4j.LoggerFactory;
 import org.springframework.beans.factory.annotation.Autowired;
 import org.springframework.beans.factory.annotation.Value;
-<<<<<<< HEAD
-import org.springframework.stereotype.Component;
-=======
 import org.springframework.scheduling.annotation.Async;
 import org.springframework.stereotype.Component;
 import org.sunbird.akka.core.ActorCache;
 import org.sunbird.akka.core.MessageProtos;
 import org.sunbird.akka.core.Router;
->>>>>>> fe0577aa
 
 import com.fasterxml.jackson.databind.JsonNode;
 import com.fasterxml.jackson.databind.ObjectMapper;
 import com.fasterxml.jackson.databind.node.ArrayNode;
 import com.fasterxml.jackson.databind.node.ObjectNode;
 
-<<<<<<< HEAD
-=======
 import io.opensaber.actors.factory.MessageFactory;
->>>>>>> fe0577aa
 import io.opensaber.pojos.AuditRecord;
 import io.opensaber.pojos.ComponentHealthInfo;
 import io.opensaber.pojos.HealthCheckResponse;
@@ -109,23 +99,16 @@
     @Value("${audit.enabled}")
     private boolean auditEnabled;
 
-<<<<<<< HEAD
-=======
     @Value("${registry.perRequest.indexCreation.enabled:false}")
     private boolean perRequestIndexCreation;
 
->>>>>>> fe0577aa
     @Autowired
     private EntityParenter entityParenter;
 
     @Autowired
     private OSSystemFieldsHelper systemFieldsHelper;
 
-<<<<<<< HEAD
-   @Autowired
-=======
-    @Autowired
->>>>>>> fe0577aa
+    @Autowired
     private IAuditService auditService;
 
     public HealthCheckResponse health(Shard shard) throws Exception {
@@ -181,17 +164,6 @@
                 databaseProvider.commitTransaction(graph, tx);
                 String index = vertex.property(Constants.TYPE_STR_JSON_LD).isPresent() ? (String) vertex.property(Constants.TYPE_STR_JSON_LD).value() : null;
                 
-<<<<<<< HEAD
-                //if Audit enabled in configuration yml file
-                if(auditEnabled) {
-	                List<Integer> transactionId = new LinkedList<>(Arrays.asList(tx.hashCode()));
-	                List<String> entityTypes = new LinkedList<>(Arrays.asList(index));
-	                
-			        AuditRecord auditRecord = auditService.createAuditRecord(userId, Constants.AUDIT_ACTION_DELETE, uuid, transactionId);
-			        auditRecord.setAuditInfo(auditService.createAuditInfo(Constants.AUDIT_ACTION_DELETE_OP, Constants.AUDIT_ACTION_DELETE, null, null, entityTypes));
-	                auditService.doAudit(auditRecord, null, entityTypes, uuid, shard);
-                }
-=======
                 auditService.auditDelete(
                 		auditService.createAuditRecord(userId, uuid, tx, index),
                 		shard);
@@ -199,7 +171,6 @@
                 callESActors( null, "DELETE", index, uuid, tx);
 
 
->>>>>>> fe0577aa
             }
             logger.info("Entity {} marked deleted", uuid);
         }
@@ -243,24 +214,6 @@
                 tx.close();
             }
             // Add indices: executes only once.
-<<<<<<< HEAD
-            String shardId = shard.getShardId();
-            Vertex parentVertex = entityParenter.getKnownParentVertex(vertexLabel, shardId);
-            Definition definition = definitionsManager.getDefinition(vertexLabel);
-            entityParenter.ensureIndexExists(dbProvider, parentVertex, definition, shardId);
-            
-            List<Integer> transactionId = new LinkedList<>(Arrays.asList(tx.hashCode()));
-            List<String> entityTypes = new LinkedList<>(Arrays.asList(vertexLabel));
-            
-            //if Audit enabled in configuration yml file
-            if(auditEnabled) {
-		        AuditRecord auditRecord = auditService.createAuditRecord(userId, Constants.AUDIT_ACTION_ADD, entityId, transactionId);
-		        auditRecord.setAuditInfo(auditService.createAuditInfo(Constants.AUDIT_ACTION_ADD_OP, Constants.AUDIT_ACTION_ADD, null, rootNode, entityTypes));
-
-            	auditService.doAudit(auditRecord, rootNode, entityTypes, entityId, shard);
-            }
-     
-=======
             if (perRequestIndexCreation) {
                 String shardId = shard.getShardId();
                 Vertex parentVertex = entityParenter.getKnownParentVertex(vertexLabel, shardId);
@@ -275,7 +228,6 @@
             		shard, rootNode);
             
 
->>>>>>> fe0577aa
         }
         return entityId;
     }
@@ -356,19 +308,6 @@
             doUpdate(shard, graph, registryDao, vr, inputNode.get(entityType));
 
             databaseProvider.commitTransaction(graph, tx);
-<<<<<<< HEAD
-            
-            //if Audit enabled in configuration yml file
-            if(auditEnabled) {
-	            List<Integer> transactionId = new LinkedList<>(Arrays.asList(tx.hashCode()));
-	            List<String> entityTypes = new LinkedList<>(Arrays.asList(entityType));
-	            
-		        AuditRecord auditRecord = auditService.createAuditRecord(userId, Constants.AUDIT_ACTION_UPDATE, id, transactionId);
-		        auditRecord.setAuditInfo(auditService.createAuditInfo(Constants.AUDIT_ACTION_UPDATE_OP, Constants.AUDIT_ACTION_UPDATE, readNode, mergedNode, entityTypes));
-		        auditService.doAudit(auditRecord, mergedNode, entityTypes, rootId, shard);
-            }
-        }
-=======
 
             callESActors(mergedNode, "UPDATE", entityType, id, tx);
 
@@ -391,7 +330,6 @@
 			        parentEntityType.toLowerCase(), entityRootId, rootNode,null);	
 			ActorCache.instance().get(Router.ROUTER_NAME).tell(message, null);	
 			logger.debug("callESActors ends");	
->>>>>>> fe0577aa
     }
 
     private void doUpdateArray(Shard shard, Graph graph, IRegistryDao registryDao, VertexReader vr, Vertex blankArrVertex, ArrayNode arrayNode) {
