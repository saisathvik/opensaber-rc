package io.opensaber.registry.service.impl;

import java.util.List;

import org.apache.jena.rdf.model.Model;
import org.apache.jena.rdf.model.RDFNode;
import org.apache.jena.rdf.model.Statement;
import org.apache.jena.rdf.model.StmtIterator;
import org.apache.tinkerpop.gremlin.structure.Graph;
import org.apache.tinkerpop.gremlin.tinkergraph.structure.TinkerGraph;
import org.eclipse.rdf4j.model.vocabulary.RDF;
import org.slf4j.Logger;
import org.slf4j.LoggerFactory;
import org.springframework.beans.factory.annotation.Autowired;
import org.springframework.core.env.Environment;
import org.springframework.stereotype.Component;

import io.opensaber.registry.dao.RegistryDao;
import io.opensaber.registry.exception.DuplicateRecordException;
import io.opensaber.registry.service.RegistryService;
import io.opensaber.registry.util.GraphDBFactory;
import io.opensaber.utils.converters.RDF2Graph;
import io.opensaber.registry.middleware.util.Constants;

@Component
public class RegistryServiceImpl implements RegistryService {

	private static Logger logger = LoggerFactory.getLogger(RegistryServiceImpl.class);

	@Autowired
	RegistryDao registryDao;

	@Autowired
	private Environment environment;

	@Override
	public List getEntityList(){
		return registryDao.getEntityList();
	}

	@Override
<<<<<<< HEAD
	public boolean addEntity(Model entity) throws DuplicateRecordException{
		Graph graph = GraphDBFactory.getEmptyGraph();
		Model rdfModel = (Model)entity;
		StmtIterator iterator = rdfModel.listStatements();
		boolean rootSubjectFound = false;
		String label = null;
		while(iterator.hasNext()){
			Statement rdfStatement = iterator.nextStatement();
			String type = environment.getProperty(Constants.SUBJECT_LABEL_TYPE);
			String subjectValue = rdfStatement.getSubject().toString();
			String predicate = rdfStatement.getPredicate().toString();
			if(!rootSubjectFound && predicate.equals(RDF.TYPE.toString())){
				RDFNode object = rdfStatement.getObject();
				if(object.isURIResource()){
					if(object.toString().equals(type)){
						label = subjectValue;
						rootSubjectFound = true;
						System.out.println("Printing label:"+label);
=======
	public boolean addEntity(Object entity) throws NullPointerException, DuplicateRecordException {

		try {
			Graph graph = GraphDBFactory.getEmptyGraph();
			Model rdfModel = (Model) entity;
			StmtIterator iterator = rdfModel.listStatements();
			boolean rootSubjectFound = false;
			String label = null;

			while (iterator.hasNext()) {
				Statement rdfStatement = iterator.nextStatement();
				String type = environment.getProperty(Constants.SUBJECT_LABEL_TYPE);
				String subjectValue = rdfStatement.getSubject().toString();
				String predicate = rdfStatement.getPredicate().toString();
				if (!rootSubjectFound && predicate.equals(RDF.TYPE.toString())) {
					RDFNode object = rdfStatement.getObject();
					if (object.isURIResource()) {
						if (object.toString().equals(type)) {
							label = subjectValue;
							rootSubjectFound = true;
							System.out.println("Printing label:" + label);
						}
>>>>>>> d8a27ac5
					}
				}
				graph = RDF2Graph.convertRDFStatement2Graph(rdfStatement, graph);
			}

			return registryDao.addEntity(graph, label);

		} catch (Exception ex) {
			logger.error("Error when creating entity in RegistryServiceImpl : ", ex);
			throw ex;
		}
	}

	@Override
	public boolean updateEntity(Model entity){
		String label = "";
		TinkerGraph tinkerGraph = TinkerGraph.open();
		return registryDao.updateEntity(tinkerGraph,label);
	}

	@Override
	public Object getEntityById(Object entity){
		return registryDao.getEntityById(entity);
	}

	@Override
	public boolean deleteEntity(Object entity){
		return registryDao.deleteEntity(entity);
	}

}<|MERGE_RESOLUTION|>--- conflicted
+++ resolved
@@ -39,8 +39,8 @@
 	}
 
 	@Override
-<<<<<<< HEAD
 	public boolean addEntity(Model entity) throws DuplicateRecordException{
+  try {
 		Graph graph = GraphDBFactory.getEmptyGraph();
 		Model rdfModel = (Model)entity;
 		StmtIterator iterator = rdfModel.listStatements();
@@ -57,36 +57,12 @@
 					if(object.toString().equals(type)){
 						label = subjectValue;
 						rootSubjectFound = true;
-						System.out.println("Printing label:"+label);
-=======
-	public boolean addEntity(Object entity) throws NullPointerException, DuplicateRecordException {
-
-		try {
-			Graph graph = GraphDBFactory.getEmptyGraph();
-			Model rdfModel = (Model) entity;
-			StmtIterator iterator = rdfModel.listStatements();
-			boolean rootSubjectFound = false;
-			String label = null;
-
-			while (iterator.hasNext()) {
-				Statement rdfStatement = iterator.nextStatement();
-				String type = environment.getProperty(Constants.SUBJECT_LABEL_TYPE);
-				String subjectValue = rdfStatement.getSubject().toString();
-				String predicate = rdfStatement.getPredicate().toString();
-				if (!rootSubjectFound && predicate.equals(RDF.TYPE.toString())) {
-					RDFNode object = rdfStatement.getObject();
-					if (object.isURIResource()) {
-						if (object.toString().equals(type)) {
-							label = subjectValue;
-							rootSubjectFound = true;
-							System.out.println("Printing label:" + label);
+						logger.info("Printing label:"+label);
 						}
->>>>>>> d8a27ac5
 					}
 				}
 				graph = RDF2Graph.convertRDFStatement2Graph(rdfStatement, graph);
 			}
-
 			return registryDao.addEntity(graph, label);
 
 		} catch (Exception ex) {
