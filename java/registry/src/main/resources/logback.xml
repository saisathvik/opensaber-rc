<configuration>

    <appender name="STDOUT" class="ch.qos.logback.core.ConsoleAppender">
        <encoder>
            <pattern>%d{HH:mm:ss.SSS} [%thread] %-5level %logger{36} - %msg%n</pattern>
        </encoder>
    </appender>

    <appender name="FILE" class="ch.qos.logback.core.rolling.RollingFileAppender">
        <file>logs/registry-app.log</file>
        <rollingPolicy class="ch.qos.logback.core.rolling.TimeBasedRollingPolicy">
            <!-- daily rollover -->
            <fileNamePattern>logFile.%d{yyyy-MM-dd}.log</fileNamePattern>

            <!-- keep 10 days' worth of history -->
            <maxHistory>10</maxHistory>
        </rollingPolicy>

        <encoder>
            <pattern>%d{HH:mm:ss.SSS} %-4relative [%thread] %-5level %logger{35} - %msg%n</pattern>
        </encoder>
    </appender>

    <appender name="PERF_FILE_OUT" class="ch.qos.logback.core.rolling.RollingFileAppender">
        <file>logs/performance_instrumentation.log</file>
        <append>true</append>
        <immediateFlush>true</immediateFlush>
        <encoder>
            # Pattern of log message for file appender
            <!--<pattern>%d{yyyy-MM-dd HH:mm:ss} %-5p %m%n</pattern>-->
             <pattern>%-4relative [%thread] %-5level %logger{35} - %msg%n</pattern>
        </encoder>
    </appender>
    
    <appender name="RegistryAuditAppender" class="ch.qos.logback.core.rolling.RollingFileAppender">
		<file>logs/registry_neo4j.log</file>
		<rollingPolicy class="ch.qos.logback.core.rolling.FixedWindowRollingPolicy">
      		<fileNamePattern>logFile.%d{yyyy-MM-dd-hh}-%i.log</fileNamePattern>
      		<minIndex>1</minIndex>
      		<maxIndex>10</maxIndex>
    	</rollingPolicy>

		<triggeringPolicy class="ch.qos.logback.core.rolling.SizeBasedTriggeringPolicy">
			<maxFileSize>10MB</maxFileSize>
		</triggeringPolicy>
		
		<encoder class="ch.qos.logback.classic.encoder.PatternLayoutEncoder">
			<Pattern>
				%d %msg%n
			</Pattern>
		</encoder>
	</appender>

    <logger name="io.opensaber.validators.shex.shaclex" level="ERROR"/>
    <logger name="es.weso" level="ERROR"/>
    <logger name="io.opensaber.utils.converters" level="ERROR"/>
    <logger name="io.opensaber.registry.dao.impl.RegistryDaoImpl" level="ERROR"/>
    <logger name="org.springframework" level="ERROR"/>
<<<<<<< HEAD
    <logger name="PERFORMANCE_INSTRUMENTATION" level="TRACE" additivity="false">
        <appender-ref ref="PERF_FILE_OUT"/>
    </logger>
    <logger name="GraphEventLogger" level="DEBUG" additivity="false">
=======

    <logger name="GraphEventLogger" level="DEBUG" additivity="FALSE">
>>>>>>> f45e9d8d
    	<appender-ref ref="RegistryAuditAppender"/>
    </logger>

    <root level="INFO" additivity="FALSE">
        <appender-ref ref="STDOUT"/>
        <appender-ref ref="FILE"/>
    </root>
    
</configuration><|MERGE_RESOLUTION|>--- conflicted
+++ resolved
@@ -56,15 +56,10 @@
     <logger name="io.opensaber.utils.converters" level="ERROR"/>
     <logger name="io.opensaber.registry.dao.impl.RegistryDaoImpl" level="ERROR"/>
     <logger name="org.springframework" level="ERROR"/>
-<<<<<<< HEAD
     <logger name="PERFORMANCE_INSTRUMENTATION" level="TRACE" additivity="false">
         <appender-ref ref="PERF_FILE_OUT"/>
     </logger>
-    <logger name="GraphEventLogger" level="DEBUG" additivity="false">
-=======
-
     <logger name="GraphEventLogger" level="DEBUG" additivity="FALSE">
->>>>>>> f45e9d8d
     	<appender-ref ref="RegistryAuditAppender"/>
     </logger>
 
