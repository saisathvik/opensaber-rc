--- conflicted
+++ resolved
@@ -21,7 +21,7 @@
         </encoder>
     </appender>
 
-    <appender name="PERF_FILE_OUT" class="ch.qos.logback.core.FileAppender">
+    <appender name="PERF_FILE_OUT" class="ch.qos.logback.core.rolling.RollingFileAppender">
         <file>logs/performance_instrumentation.log</file>
         <append>true</append>
         <immediateFlush>true</immediateFlush>
@@ -56,15 +56,11 @@
     <logger name="io.opensaber.utils.converters" level="ERROR"/>
     <logger name="io.opensaber.registry.dao.impl.RegistryDaoImpl" level="ERROR"/>
     <logger name="org.springframework" level="ERROR"/>
-
-<<<<<<< HEAD
-
     <logger name="PERFORMANCE_INSTRUMENTATION" level="TRACE" additivity="false">
         <appender-ref ref="PERF_FILE_OUT"/>
-=======
+    </logger>
     <logger name="GraphEventLogger" level="DEBUG" additivity="false">
     	<appender-ref ref="RegistryAuditAppender"/>
->>>>>>> 19fa9f45
     </logger>
 
     <root level="info" additivity="false">
