{
  "$schema": "http://json-schema.org/draft-07/schema",
  "type": "object",
  "properties": {
    "Teacher": {
      "$ref": "#/definitions/Teacher"
    }
  },
  "required": [
    "Teacher"
  ],
  "title": "Teacher",
  "definitions": {
    "Teacher": {
      "$id": "#/properties/Teacher",
      "type": "object",
      "title": "The Teacher Schema",
      "required": [

      ],
      "properties": {
        "identityDetails": {
          "$ref": "Common.json/#/definitions/IdentityDetails"
        },
        "contactDetails": {
          "$ref": "Common.json/#/definitions/ContactDetails"
        },
        "education": {
          "type": "array",
          "items": {
<<<<<<< HEAD
            "$ref": "#/definitions/EducationType"
          }
=======
            "$ref": "Common.json/#/definitions/EducationType"
          },
          "title": "Education Details"
>>>>>>> c280baeb
        },
        "experience": {
          "type": "array",
          "items": {
<<<<<<< HEAD
            "$ref": "#/definitions/ExperienceType"
          }
        },
        "certification": {
          "type": "array",
          "items": {
            "$ref": "#/definitions/CertificationType"
          }
=======
            "$ref": "Common.json/#/definitions/ExperienceType"
          },
          "title": "Professional Experience"
>>>>>>> c280baeb
        }
      }
    },
    "EducationType": {
      "type": "object",
      "properties": {
        "degree": {
          "type": "string"
        },
        "institute": {
          "type": "string"
        },
        "start": {
          "type": "string",
          "format": "date"
        },
        "end": {
          "type": "string",
          "format": "date"
        }
      }
    },
    "ExperienceType": {
      "type": "object",
      "properties": {
        "title": {
          "type": "string"
        },
        "start": {
          "type": "string",
          "format": "date"
        },
        "end": {
          "type": "string",
          "format": "date"
        }
      }
    },
    "CertificationType": {
      "type": "object",
      "properties": {
        "institute": {
          "type": "string"
        },
        "start": {
          "type": "string",
          "format": "date"
        },
        "end": {
          "type": "string",
          "format": "date"
        }
      }
    }
  },
  "_osConfig": {
<<<<<<< HEAD
    "osComment": ["This section contains the OpenSABER specific configuration information",
=======
    "osComment": [
      "This section contains the OpenSABER specific configuration information",
>>>>>>> c280baeb
      "privateFields: Optional; list of field names to be encrypted and stored in database",
      "signedFields: Optional; list of field names that must be pre-signed",
      "indexFields: Optional; list of field names used for creating index. Enclose within braces to indicate it is a composite index. In this definition, (serialNum, teacherCode) is a composite index and teacherName is a single column index.",
      "uniqueIndexFields: Optional; list of field names used for creating unique index. Field names must be different from index field name",
<<<<<<< HEAD
      "systemFields: Optional; list of fields names used for system standard information like created, updated timestamps and userid"],
    "privateFields": ["teacherCode", "birthDate"],
    "signedFields": [],
    "indexFields": ["teacherCode","teacherName"],
    "uniqueIndexFields": ["teacherCode"],
    "systemFields": ["_osCreatedAt", "_osUpdatedAt", "_osCreatedBy", "_osUpdatedBy"],
=======
      "systemFields: Optional; list of fields names used for system standard information like created, updated timestamps and userid"
    ],
    "privateFields": [
      "birthDate"
    ],
    "signedFields": [],
    "indexFields": [],
    "uniqueIndexFields": [
      "identityValue"
    ],
    "systemFields": [
      "osCreatedAt",
      "osUpdatedAt",
      "osCreatedBy",
      "osUpdatedBy"
    ],
>>>>>>> c280baeb
    "attestations": [
      {
        "paths": [
          "education"
        ],
        "role": "bo",
        "constraint": "same_block"
      }
<<<<<<< HEAD
    ]
=======
    ],
    "subjectJsonPath": "mobile"
>>>>>>> c280baeb
  }
}<|MERGE_RESOLUTION|>--- conflicted
+++ resolved
@@ -28,106 +28,27 @@
         "education": {
           "type": "array",
           "items": {
-<<<<<<< HEAD
-            "$ref": "#/definitions/EducationType"
-          }
-=======
             "$ref": "Common.json/#/definitions/EducationType"
           },
           "title": "Education Details"
->>>>>>> c280baeb
         },
         "experience": {
           "type": "array",
           "items": {
-<<<<<<< HEAD
-            "$ref": "#/definitions/ExperienceType"
-          }
-        },
-        "certification": {
-          "type": "array",
-          "items": {
-            "$ref": "#/definitions/CertificationType"
-          }
-=======
             "$ref": "Common.json/#/definitions/ExperienceType"
           },
           "title": "Professional Experience"
->>>>>>> c280baeb
-        }
-      }
-    },
-    "EducationType": {
-      "type": "object",
-      "properties": {
-        "degree": {
-          "type": "string"
-        },
-        "institute": {
-          "type": "string"
-        },
-        "start": {
-          "type": "string",
-          "format": "date"
-        },
-        "end": {
-          "type": "string",
-          "format": "date"
-        }
-      }
-    },
-    "ExperienceType": {
-      "type": "object",
-      "properties": {
-        "title": {
-          "type": "string"
-        },
-        "start": {
-          "type": "string",
-          "format": "date"
-        },
-        "end": {
-          "type": "string",
-          "format": "date"
-        }
-      }
-    },
-    "CertificationType": {
-      "type": "object",
-      "properties": {
-        "institute": {
-          "type": "string"
-        },
-        "start": {
-          "type": "string",
-          "format": "date"
-        },
-        "end": {
-          "type": "string",
-          "format": "date"
         }
       }
     }
   },
   "_osConfig": {
-<<<<<<< HEAD
-    "osComment": ["This section contains the OpenSABER specific configuration information",
-=======
     "osComment": [
       "This section contains the OpenSABER specific configuration information",
->>>>>>> c280baeb
       "privateFields: Optional; list of field names to be encrypted and stored in database",
       "signedFields: Optional; list of field names that must be pre-signed",
       "indexFields: Optional; list of field names used for creating index. Enclose within braces to indicate it is a composite index. In this definition, (serialNum, teacherCode) is a composite index and teacherName is a single column index.",
       "uniqueIndexFields: Optional; list of field names used for creating unique index. Field names must be different from index field name",
-<<<<<<< HEAD
-      "systemFields: Optional; list of fields names used for system standard information like created, updated timestamps and userid"],
-    "privateFields": ["teacherCode", "birthDate"],
-    "signedFields": [],
-    "indexFields": ["teacherCode","teacherName"],
-    "uniqueIndexFields": ["teacherCode"],
-    "systemFields": ["_osCreatedAt", "_osUpdatedAt", "_osCreatedBy", "_osUpdatedBy"],
-=======
       "systemFields: Optional; list of fields names used for system standard information like created, updated timestamps and userid"
     ],
     "privateFields": [
@@ -144,7 +65,6 @@
       "osCreatedBy",
       "osUpdatedBy"
     ],
->>>>>>> c280baeb
     "attestations": [
       {
         "paths": [
@@ -153,11 +73,7 @@
         "role": "bo",
         "constraint": "same_block"
       }
-<<<<<<< HEAD
-    ]
-=======
     ],
     "subjectJsonPath": "mobile"
->>>>>>> c280baeb
   }
 }