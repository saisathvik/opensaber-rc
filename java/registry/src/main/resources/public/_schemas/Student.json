{
  "$schema": "http://json-schema.org/draft-07/schema",
  "type": "object",
  "properties": {
    "Student": {
      "$ref": "#/definitions/Student"
    }
  },
  "required": [
    "Student"
  ],
  "title":"Student",
  "definitions": {
    "Student": {
      "$id": "#/properties/Student",
      "type": "object",
      "title": "The Student Schema",
      "required": [

      ],
      "properties": {
        "identityDetails": {
          "$ref": "Common.json/#/definitions/IdentityDetails"
        },
        "contactDetails": {
          "$ref": "Common.json/#/definitions/ContactDetails"
        },
        "education": {
          "type": "array",
          "items": {
<<<<<<< HEAD
            "$ref": "#/definitions/EducationType"
          }
        },
        "experience": {
          "type": "array",
          "items": {
            "$ref": "#/definitions/ExperienceType"
          }
        },
        "certification": {
          "type": "array",
          "items": {
            "$ref": "#/definitions/CertificationType"
          }
=======
            "$ref": "Common.json/#/definitions/EducationType"
          },
          "title": "Education Details"
>>>>>>> c280baeb
        }
      }
    },
    "EducationType": {
      "type": "object",
      "properties": {
        "degree": {
          "type": "string"
        },
        "institute": {
          "type": "string"
        },
        "start": {
          "type": "string",
          "format": "date"
        },
        "end": {
          "type": "string",
          "format": "date"
        }
      }
    },
    "ExperienceType": {
      "type": "object",
      "properties": {
        "title": {
          "type": "string"
        },
        "start": {
          "type": "string",
          "format": "date"
        },
        "end": {
          "type": "string",
          "format": "date"
        }
      }
    },
    "CertificationType": {
      "type": "object",
      "properties": {
        "institute": {
          "type": "string"
        },
        "start": {
          "type": "string",
          "format": "date"
        },
        "end": {
          "type": "string",
          "format": "date"
        }
      }
    }
  },
  "_osConfig": {
    "osComment": ["This section contains the OpenSABER specific configuration information",
      "privateFields: Optional; list of field names to be encrypted and stored in database",
      "signedFields: Optional; list of field names that must be pre-signed",
      "indexFields: Optional; list of field names used for creating index. Enclose within braces to indicate it is a composite index. In this definition, (serialNum, studentCode) is a composite index and studentName is a single column index.",
      "uniqueIndexFields: Optional; list of field names used for creating unique index. Field names must be different from index field name",
      "systemFields: Optional; list of fields names used for system standard information like created, updated timestamps and userid"],

<<<<<<< HEAD
    "privateFields": ["studentCode", "birthDate"],
    "signedFields": [],
    "indexFields": ["studentCode","studentName"],
    "uniqueIndexFields": ["studentCode"],
    "systemFields": ["_osCreatedAt", "_osUpdatedAt", "_osCreatedBy", "_osUpdatedBy"],
=======
    "privateFields": ["birthDate"],
    "signedFields": [],
    "indexFields": ["studentName"],
    "uniqueIndexFields": ["identityValue"],
    "systemFields": ["osCreatedAt", "osUpdatedAt", "osCreatedBy", "osUpdatedBy"],
>>>>>>> c280baeb
    "attestations": [
      {
        "paths": ["education"],
        "role": "bo",
        "constraint": "same_block"
      }
<<<<<<< HEAD
    ]
=======
    ],
    "subjectJsonPath": "mobile"
>>>>>>> c280baeb
  }
}<|MERGE_RESOLUTION|>--- conflicted
+++ resolved
@@ -28,77 +28,9 @@
         "education": {
           "type": "array",
           "items": {
-<<<<<<< HEAD
-            "$ref": "#/definitions/EducationType"
-          }
-        },
-        "experience": {
-          "type": "array",
-          "items": {
-            "$ref": "#/definitions/ExperienceType"
-          }
-        },
-        "certification": {
-          "type": "array",
-          "items": {
-            "$ref": "#/definitions/CertificationType"
-          }
-=======
             "$ref": "Common.json/#/definitions/EducationType"
           },
           "title": "Education Details"
->>>>>>> c280baeb
-        }
-      }
-    },
-    "EducationType": {
-      "type": "object",
-      "properties": {
-        "degree": {
-          "type": "string"
-        },
-        "institute": {
-          "type": "string"
-        },
-        "start": {
-          "type": "string",
-          "format": "date"
-        },
-        "end": {
-          "type": "string",
-          "format": "date"
-        }
-      }
-    },
-    "ExperienceType": {
-      "type": "object",
-      "properties": {
-        "title": {
-          "type": "string"
-        },
-        "start": {
-          "type": "string",
-          "format": "date"
-        },
-        "end": {
-          "type": "string",
-          "format": "date"
-        }
-      }
-    },
-    "CertificationType": {
-      "type": "object",
-      "properties": {
-        "institute": {
-          "type": "string"
-        },
-        "start": {
-          "type": "string",
-          "format": "date"
-        },
-        "end": {
-          "type": "string",
-          "format": "date"
         }
       }
     }
@@ -111,30 +43,18 @@
       "uniqueIndexFields: Optional; list of field names used for creating unique index. Field names must be different from index field name",
       "systemFields: Optional; list of fields names used for system standard information like created, updated timestamps and userid"],
 
-<<<<<<< HEAD
-    "privateFields": ["studentCode", "birthDate"],
-    "signedFields": [],
-    "indexFields": ["studentCode","studentName"],
-    "uniqueIndexFields": ["studentCode"],
-    "systemFields": ["_osCreatedAt", "_osUpdatedAt", "_osCreatedBy", "_osUpdatedBy"],
-=======
     "privateFields": ["birthDate"],
     "signedFields": [],
     "indexFields": ["studentName"],
     "uniqueIndexFields": ["identityValue"],
     "systemFields": ["osCreatedAt", "osUpdatedAt", "osCreatedBy", "osUpdatedBy"],
->>>>>>> c280baeb
     "attestations": [
       {
         "paths": ["education"],
         "role": "bo",
         "constraint": "same_block"
       }
-<<<<<<< HEAD
-    ]
-=======
     ],
     "subjectJsonPath": "mobile"
->>>>>>> c280baeb
   }
 }