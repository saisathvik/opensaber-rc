spring:
  profiles.active: dev
---
##################################################################
#                      DEVELOPMENT PROFILE                       #
##################################################################
spring:
  profiles: dev
name: dev-yaml
enviroment: development

registry:
  context:
    base: http://localhost:8080/
  system:
    base: http://example.com/voc/opensaber/

# IRI of the datatype of the records issued/stored in registry, for e.g if namespace of the
# teacher registry is http://example.com/voc/teacher/1.0.0/ and type is
# Teacher, then configure this field as
# http://example.com/voc/teacher/1.0.0/Teacher
subject:
  label:
    type: http://example.com/voc/teacher/1.0.0/Teacher

#This refers to the opensaber schema configuration JSON-LD file
config:
  schema:
    file: schema-configuration.jsonld

database:
  provider: NEO4J
  embedded: true
  # Set an environment variable NEO4J_HOST if running Neo4J as a standalone host
  # This variable is set from the docker-compose.yml with the Neo4J service name
  host: localhost
  port: 7687
  neo4j-directory: /data/databases/graph.db
  neo4j-profiler-enabled: false

# RDF Validation Config
validations:
  file: validations.shex

# Http Connection Timeout Config
connection:
  timeout: 5000
  request:
    timeout: 5000
read:
  timeout: 5000

encryption:
  base: https://dev.open-sunbird.org/encryption/
  uri: https://dev.open-sunbird.org/encryption/encrypt
  batch:
    uri: https://dev.open-sunbird.org/encryption/encrypt/obj

decryption:
  uri: https://dev.open-sunbird.org/encryption/decrypt
  batch:
    uri: https://dev.open-sunbird.org/encryption/decrypt/obj

<<<<<<< HEAD
  keycloak:
    sso:
      publicKey:  ${sunbird_sso_publickey}
      realm:  ${sunbird_sso_realm}
      auth_server_url:  ${sunbird_sso_url}
      username: ${sunbird_sso_username}
      password: ${sunbird_sso_password}
      clientId: ${sunbird_sso_client_id}
      
audit:
  enabled: false
=======
authentication:
  enabled: false

keycloak:
  sso:
    publicKey:  ${sunbird_sso_publickey}
    realm:  ${sunbird_sso_realm}
    auth_server_url:  ${sunbird_sso_url}
    username: ${sunbird_sso_username}
    password: ${sunbird_sso_password}
    clientId: ${sunbird_sso_client_id}
>>>>>>> 9ff8bac7
---
##################################################################
#                      STAGING PROFILE                           #
##################################################################
spring:
  profiles: staging
name: staging-yaml
enviroment: staging

registry:
  context:
    base: http://example.com/voc/teacher/1.0.0/
  system:
    base: http://example.com/voc/opensaber/

# IRI of the datatype of the records issued/stored in registry, for e.g if namespace of the
# teacher registry is http://example.com/voc/teacher/1.0.0/ and type is
# Teacher, then configure this field as
# http://example.com/voc/teacher/1.0.0/Teacher
subject:
  label:
    type: http://example.com/voc/teacher/1.0.0/Teacher

#This refers to the opensaber schema configuration JSON-LD file
config:
  schema:
    file: schema-configuration.jsonld

database:
  provider: NEO4J
  embedded: true
  # Set an environment variable NEO4J_HOST if running Neo4J as a standalone host
  # This variable is set from the docker-compose.yml with the Neo4J service name
  host: localhost
  port: 7687
  neo4j-directory: /data/databases/graph.db
  neo4j-profiler-enabled: false

# RDF Validation Config
validations:
  file: validations.shex

# Http Connection Timeout Config
connection:
  timeout: 5000
  request:
    timeout: 5000
read:
  timeout: 5000

encryption:
  base: https://staging.open-sunbird.org/encryption/
  uri: https://staging.open-sunbird.org/encryption/encrypt
  batch:
    uri: https://staging.open-sunbird.org/encryption/encrypt/obj

decryption:
  uri: https://staging.open-sunbird.org/encryption/decrypt
  batch:
    uri: https://staging.open-sunbird.org/encryption/decrypt/obj
<<<<<<< HEAD
  

  keycloak:
    sso:
      publicKey:  ${sunbird_sso_publickey}
      realm:  ${sunbird_sso_realm}
      auth_server_url:  ${sunbird_sso_url}
      username: ${sunbird_sso_username}
      password: ${sunbird_sso_password}
      clientId: ${sunbird_sso_client_id}
      
audit:
  enabled: false
=======

authentication:
  enabled: true

keycloak:
  sso:
    publicKey:  ${sunbird_sso_publickey}
    realm:  ${sunbird_sso_realm}
    auth_server_url:  ${sunbird_sso_url}
    username: ${sunbird_sso_username}
    password: ${sunbird_sso_password}
    clientId: ${sunbird_sso_client_id}
>>>>>>> 9ff8bac7
---
##################################################################
#                      TEST PROFILE                              #
##################################################################
spring:
  profiles: test
name: test-yaml
enviroment: test

registry:
  context:
    base: http://example.com/voc/teacher/1.0.0/
  system:
    base: http://example.com/voc/opensaber/

subject:
  label:
    type: http://example.com/voc/teacher/1.0.0/School

#This refers to the opensaber schema configuration JSON-LD file
config:
  schema:
    file: schema-configuration-school-test.jsonld

database:
  provider: TINKERGRAPH

# RDF Validation Config
validations:
  file: good1.shex

# Http Connection Timeout Config
connection:
  timeout: 5000
  request:
    timeout: 5000
read:
  timeout: 5000

encryption:
  base: https://dev.open-sunbird.org/encryption/
  uri: https://dev.open-sunbird.org/encryption/encrypt
  batch:
    uri: https://dev.open-sunbird.org/encryption/encrypt/obj

decryption:
  uri: https://dev.open-sunbird.org/encryption/decrypt
  batch:
    uri: https://dev.open-sunbird.org/encryption/decrypt/obj

<<<<<<< HEAD
  keycloak:
    sso:
      publicKey:  ${sunbird_sso_publickey}
      realm:  ${sunbird_sso_realm}
      auth_server_url:  ${sunbird_sso_url}
      username: ${sunbird_sso_username}
      password: ${sunbird_sso_password}
      clientId: ${sunbird_sso_client_id}
      
audit:
  enabled: false
=======
authentication:
  enabled: true

keycloak:
  sso:
    publicKey:  ${sunbird_sso_publickey}
    realm:  ${sunbird_sso_realm}
    auth_server_url:  ${sunbird_sso_url}
    username: ${sunbird_sso_username}
    password: ${sunbird_sso_password}
    clientId: ${sunbird_sso_client_id}
>>>>>>> 9ff8bac7
<|MERGE_RESOLUTION|>--- conflicted
+++ resolved
@@ -61,19 +61,9 @@
   batch:
     uri: https://dev.open-sunbird.org/encryption/decrypt/obj
 
-<<<<<<< HEAD
-  keycloak:
-    sso:
-      publicKey:  ${sunbird_sso_publickey}
-      realm:  ${sunbird_sso_realm}
-      auth_server_url:  ${sunbird_sso_url}
-      username: ${sunbird_sso_username}
-      password: ${sunbird_sso_password}
-      clientId: ${sunbird_sso_client_id}
-      
 audit:
   enabled: false
-=======
+
 authentication:
   enabled: false
 
@@ -85,7 +75,7 @@
     username: ${sunbird_sso_username}
     password: ${sunbird_sso_password}
     clientId: ${sunbird_sso_client_id}
->>>>>>> 9ff8bac7
+
 ---
 ##################################################################
 #                      STAGING PROFILE                           #
@@ -146,21 +136,9 @@
   uri: https://staging.open-sunbird.org/encryption/decrypt
   batch:
     uri: https://staging.open-sunbird.org/encryption/decrypt/obj
-<<<<<<< HEAD
-  
-
-  keycloak:
-    sso:
-      publicKey:  ${sunbird_sso_publickey}
-      realm:  ${sunbird_sso_realm}
-      auth_server_url:  ${sunbird_sso_url}
-      username: ${sunbird_sso_username}
-      password: ${sunbird_sso_password}
-      clientId: ${sunbird_sso_client_id}
-      
+
 audit:
   enabled: false
-=======
 
 authentication:
   enabled: true
@@ -173,7 +151,7 @@
     username: ${sunbird_sso_username}
     password: ${sunbird_sso_password}
     clientId: ${sunbird_sso_client_id}
->>>>>>> 9ff8bac7
+
 ---
 ##################################################################
 #                      TEST PROFILE                              #
@@ -224,19 +202,9 @@
   batch:
     uri: https://dev.open-sunbird.org/encryption/decrypt/obj
 
-<<<<<<< HEAD
-  keycloak:
-    sso:
-      publicKey:  ${sunbird_sso_publickey}
-      realm:  ${sunbird_sso_realm}
-      auth_server_url:  ${sunbird_sso_url}
-      username: ${sunbird_sso_username}
-      password: ${sunbird_sso_password}
-      clientId: ${sunbird_sso_client_id}
-      
 audit:
   enabled: false
-=======
+
 authentication:
   enabled: true
 
@@ -247,5 +215,4 @@
     auth_server_url:  ${sunbird_sso_url}
     username: ${sunbird_sso_username}
     password: ${sunbird_sso_password}
-    clientId: ${sunbird_sso_client_id}
->>>>>>> 9ff8bac7
+    clientId: ${sunbird_sso_client_id}