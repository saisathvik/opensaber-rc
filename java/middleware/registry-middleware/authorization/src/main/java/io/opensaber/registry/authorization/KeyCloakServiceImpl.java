--- conflicted
+++ resolved
@@ -24,10 +24,6 @@
 		this.ssoRealm = ssoRealm;
 		this.publicKey = toPublicKey(publicKeyStr);
 	}
-<<<<<<< HEAD
-
-=======
->>>>>>> fe0577aa
 
 	public PublicKey getPublicKey() {
 		return publicKey;
