package io.opensaber.registry.authorization;

import java.io.IOException;
import java.security.PublicKey;
import java.util.ArrayList;
import java.util.HashMap;
import java.util.List;
import java.util.Map;
import com.google.gson.Gson;
import com.google.gson.reflect.TypeToken;
import org.keycloak.common.VerificationException;
import org.slf4j.Logger;
import org.slf4j.LoggerFactory;
import org.springframework.security.core.authority.SimpleGrantedAuthority;
import org.springframework.security.core.context.SecurityContextHolder;
import io.jsonwebtoken.Jwts;
import io.opensaber.registry.authorization.pojos.AuthInfo;
import io.opensaber.registry.middleware.BaseMiddleware;
import io.opensaber.registry.middleware.MiddlewareHaltException;
import io.opensaber.registry.middleware.util.Constants;
import org.apache.commons.codec.binary.Base64;
<<<<<<< HEAD
import org.springframework.util.StopWatch;
=======
>>>>>>> 2db8d5b7

public class AuthorizationFilter implements BaseMiddleware {

    private static Logger logger = LoggerFactory.getLogger(AuthorizationFilter.class);
<<<<<<< HEAD
    private static Logger prefLogger = LoggerFactory.getLogger("PERFORMANCE_INSTRUMENTATION");

    private static final String TOKEN_IS_MISSING = "Auth token is missing";
    private static final String TOKEN_IS_INVALID = "Auth token is invalid";
    private static final String VERIFICATION_EXCEPTION = "Auth token and/or Environment variable is invalid";

    public KeyCloakServiceImpl keyCloakServiceImpl;

=======

    private static final String TOKEN_IS_MISSING = "Auth token is missing";
    private static final String TOKEN_IS_INVALID = "Auth token is invalid";
    private static final String VERIFICATION_EXCEPTION = "Auth token is invalid";

    private KeyCloakServiceImpl keyCloakServiceImpl;
>>>>>>> 2db8d5b7

    public AuthorizationFilter() {}

    public AuthorizationFilter(KeyCloakServiceImpl keyCloakServiceImpl) {
        this.keyCloakServiceImpl = keyCloakServiceImpl;
    }

    /**
     * This method validates JWT access token against Sunbird Keycloak server and sets the valid access token to a map object
     * @param mapObject
     * @throws MiddlewareHaltException
     */
<<<<<<< HEAD
      public Map<String, Object> execute(Map<String, Object> mapObject) throws MiddlewareHaltException {
          Object tokenObject = mapObject.get(Constants.TOKEN_OBJECT);

          if (tokenObject == null || tokenObject.toString().trim().isEmpty()) {
              throw new MiddlewareHaltException(TOKEN_IS_MISSING);
          }
          String token = tokenObject.toString();
          try {
              StopWatch watch = new StopWatch();
              watch.start("KeyCloak Authentication Performance Monitoring !");
              if (!keyCloakServiceImpl.verifyToken(token).trim().isEmpty()) {
                  watch.stop();
                  prefLogger.info(watch.prettyPrint());
                  if (mapObject.containsKey("userName")) {
                      logger.info("Access token for user {} verified successfully with KeyCloak server !", mapObject.get("userName"));
                  } else {
                      logger.info("Access token verified successfully with KeyCloak server !");
                  }
                  AuthInfo authInfo = extractTokenIntoAuthInfo(token);
                  if (authInfo.getSub() == null || authInfo.getAud() == null || authInfo.getName() == null) {
                      throw new MiddlewareHaltException(TOKEN_IS_INVALID);
                  }
                  List<SimpleGrantedAuthority> authorityList = new ArrayList<SimpleGrantedAuthority>();

                  authorityList.add(new SimpleGrantedAuthority(authInfo.getAud()));
                  AuthorizationToken authorizationToken = new AuthorizationToken(authInfo, authorityList);
                  SecurityContextHolder.getContext().setAuthentication(authorizationToken);
              } else {
                  throw new MiddlewareHaltException(TOKEN_IS_INVALID);
              }
          } catch (VerificationException e) {
              logger.error("AuthorizationFilter: Invalid Auth token or Environment variable!");
              throw new MiddlewareHaltException(VERIFICATION_EXCEPTION);
          } catch (Exception e) {
              logger.error("AuthorizationFilter: MiddlewareHaltException !");
              throw new MiddlewareHaltException(TOKEN_IS_INVALID);
          }
          return mapObject;
          }

    /**
     * This method extracts Authorisation information ,i.e. AuthInfo from input JWT access token
=======
    public Map<String, Object> execute(Map<String, Object> mapObject) throws MiddlewareHaltException {
        Object tokenObject = mapObject.get(Constants.TOKEN_OBJECT);

        if (tokenObject == null || tokenObject.toString().trim().isEmpty()) {
            throw new MiddlewareHaltException(TOKEN_IS_MISSING);
        }
        String token = tokenObject.toString();
        try {
            if (!keyCloakServiceImpl.verifyToken(token).trim().isEmpty()) {

                logger.info("Access token verified successfully with KeyCloak server !");
                AuthInfo authInfo = extractTokenIntoAuthInfo(token);
                if (authInfo.getSub() == null || authInfo.getAud() == null || authInfo.getName() == null) {
                    throw new MiddlewareHaltException(TOKEN_IS_INVALID);
                }
                List<SimpleGrantedAuthority> authorityList = new ArrayList<>();

                authorityList.add(new SimpleGrantedAuthority(authInfo.getAud()));
                AuthorizationToken authorizationToken = new AuthorizationToken(authInfo, authorityList);
                SecurityContextHolder.getContext().setAuthentication(authorizationToken);
            } else {
                throw new MiddlewareHaltException(TOKEN_IS_INVALID);
            }
        } catch (VerificationException e) {
            logger.error("AuthorizationFilter: Invalid Auth token or Environment variable!");
            throw new MiddlewareHaltException(VERIFICATION_EXCEPTION);
        } catch (Exception e) {
            logger.error("AuthorizationFilter: MiddlewareHaltException !");
            throw new MiddlewareHaltException(TOKEN_IS_INVALID);
        }
        return mapObject;
    }

    /**
     * This method extracts Authorisation information ,i.e. AuthInfo from input JWT access token
     *
>>>>>>> 2db8d5b7
     * @param token
     */
    public AuthInfo extractTokenIntoAuthInfo(String token) {
        AuthInfo authInfo = new AuthInfo();
        try {
<<<<<<< HEAD

            PublicKey publicKey = (PublicKey) keyCloakServiceImpl.toPublicKey(System.getenv("sunbird_sso_publickey"));

            Jwts.parser()
                    .setSigningKey(publicKey)
                    .parseClaimsJws(token);
=======
            Jwts.parser().setSigningKey(keyCloakServiceImpl.getPublicKey()).parseClaimsJws(token);
>>>>>>> 2db8d5b7

            String[] split_string = token.split("\\.");
            String base64EncodedBody = split_string[1];
            Base64 base64Url = new Base64(true);
            String body = new String(base64Url.decode(base64EncodedBody));

            Map<String, Object> map = new Gson().fromJson(
<<<<<<< HEAD
                    body, new TypeToken<HashMap<String, Object>>() {
                    }.getType()
=======
                    body, new TypeToken<HashMap<String, Object>>() {}.getType()
>>>>>>> 2db8d5b7
            );

            for (String s : map.keySet()) {
                if (s.equalsIgnoreCase("aud")) {
                    authInfo.setAud(map.get(s).toString());
                }
                if (s.equalsIgnoreCase("sub")) {
                    authInfo.setSub(map.get(s).toString());
                }
                if (s.equalsIgnoreCase("name")) {
                    authInfo.setName(map.get(s).toString());
                }
            }
        } catch (Exception e) {
            logger.error("Claim extracted but verification failed !");
        }
        return authInfo;
    }

    /* (non-Javadoc)
     * @see io.opensaber.registry.middleware.BaseMiddleware#next(java.util.Map)
     */
    public Map<String, Object> next(Map<String, Object> mapData) throws IOException {
        // TODO Auto-generated method stub
        return null;
    }


}<|MERGE_RESOLUTION|>--- conflicted
+++ resolved
@@ -19,15 +19,11 @@
 import io.opensaber.registry.middleware.MiddlewareHaltException;
 import io.opensaber.registry.middleware.util.Constants;
 import org.apache.commons.codec.binary.Base64;
-<<<<<<< HEAD
 import org.springframework.util.StopWatch;
-=======
->>>>>>> 2db8d5b7
 
 public class AuthorizationFilter implements BaseMiddleware {
 
     private static Logger logger = LoggerFactory.getLogger(AuthorizationFilter.class);
-<<<<<<< HEAD
     private static Logger prefLogger = LoggerFactory.getLogger("PERFORMANCE_INSTRUMENTATION");
 
     private static final String TOKEN_IS_MISSING = "Auth token is missing";
@@ -35,15 +31,6 @@
     private static final String VERIFICATION_EXCEPTION = "Auth token and/or Environment variable is invalid";
 
     public KeyCloakServiceImpl keyCloakServiceImpl;
-
-=======
-
-    private static final String TOKEN_IS_MISSING = "Auth token is missing";
-    private static final String TOKEN_IS_INVALID = "Auth token is invalid";
-    private static final String VERIFICATION_EXCEPTION = "Auth token is invalid";
-
-    private KeyCloakServiceImpl keyCloakServiceImpl;
->>>>>>> 2db8d5b7
 
     public AuthorizationFilter() {}
 
@@ -56,7 +43,6 @@
      * @param mapObject
      * @throws MiddlewareHaltException
      */
-<<<<<<< HEAD
       public Map<String, Object> execute(Map<String, Object> mapObject) throws MiddlewareHaltException {
           Object tokenObject = mapObject.get(Constants.TOKEN_OBJECT);
 
@@ -99,59 +85,16 @@
 
     /**
      * This method extracts Authorisation information ,i.e. AuthInfo from input JWT access token
-=======
-    public Map<String, Object> execute(Map<String, Object> mapObject) throws MiddlewareHaltException {
-        Object tokenObject = mapObject.get(Constants.TOKEN_OBJECT);
-
-        if (tokenObject == null || tokenObject.toString().trim().isEmpty()) {
-            throw new MiddlewareHaltException(TOKEN_IS_MISSING);
-        }
-        String token = tokenObject.toString();
-        try {
-            if (!keyCloakServiceImpl.verifyToken(token).trim().isEmpty()) {
-
-                logger.info("Access token verified successfully with KeyCloak server !");
-                AuthInfo authInfo = extractTokenIntoAuthInfo(token);
-                if (authInfo.getSub() == null || authInfo.getAud() == null || authInfo.getName() == null) {
-                    throw new MiddlewareHaltException(TOKEN_IS_INVALID);
-                }
-                List<SimpleGrantedAuthority> authorityList = new ArrayList<>();
-
-                authorityList.add(new SimpleGrantedAuthority(authInfo.getAud()));
-                AuthorizationToken authorizationToken = new AuthorizationToken(authInfo, authorityList);
-                SecurityContextHolder.getContext().setAuthentication(authorizationToken);
-            } else {
-                throw new MiddlewareHaltException(TOKEN_IS_INVALID);
-            }
-        } catch (VerificationException e) {
-            logger.error("AuthorizationFilter: Invalid Auth token or Environment variable!");
-            throw new MiddlewareHaltException(VERIFICATION_EXCEPTION);
-        } catch (Exception e) {
-            logger.error("AuthorizationFilter: MiddlewareHaltException !");
-            throw new MiddlewareHaltException(TOKEN_IS_INVALID);
-        }
-        return mapObject;
-    }
-
-    /**
-     * This method extracts Authorisation information ,i.e. AuthInfo from input JWT access token
-     *
->>>>>>> 2db8d5b7
      * @param token
      */
     public AuthInfo extractTokenIntoAuthInfo(String token) {
         AuthInfo authInfo = new AuthInfo();
         try {
-<<<<<<< HEAD
-
             PublicKey publicKey = (PublicKey) keyCloakServiceImpl.toPublicKey(System.getenv("sunbird_sso_publickey"));
 
             Jwts.parser()
                     .setSigningKey(publicKey)
                     .parseClaimsJws(token);
-=======
-            Jwts.parser().setSigningKey(keyCloakServiceImpl.getPublicKey()).parseClaimsJws(token);
->>>>>>> 2db8d5b7
 
             String[] split_string = token.split("\\.");
             String base64EncodedBody = split_string[1];
@@ -159,12 +102,8 @@
             String body = new String(base64Url.decode(base64EncodedBody));
 
             Map<String, Object> map = new Gson().fromJson(
-<<<<<<< HEAD
                     body, new TypeToken<HashMap<String, Object>>() {
                     }.getType()
-=======
-                    body, new TypeToken<HashMap<String, Object>>() {}.getType()
->>>>>>> 2db8d5b7
             );
 
             for (String s : map.keySet()) {
@@ -191,6 +130,4 @@
         // TODO Auto-generated method stub
         return null;
     }
-
-
 }