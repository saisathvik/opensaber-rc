package io.opensaber.registry.authorization;

import java.io.IOException;
import java.util.ArrayList;
import java.util.HashMap;
import java.util.List;
import java.util.Map;
import com.google.gson.Gson;
import com.google.gson.reflect.TypeToken;
import org.keycloak.common.VerificationException;
import org.slf4j.Logger;
import org.slf4j.LoggerFactory;
import org.springframework.security.core.authority.SimpleGrantedAuthority;
import org.springframework.security.core.context.SecurityContextHolder;
import io.jsonwebtoken.Jwts;
import io.opensaber.registry.authorization.pojos.AuthInfo;
import io.opensaber.registry.middleware.BaseMiddleware;
import io.opensaber.registry.middleware.MiddlewareHaltException;
import io.opensaber.registry.middleware.util.Constants;
import org.apache.commons.codec.binary.Base64;
import org.springframework.util.StopWatch;

public class AuthorizationFilter implements BaseMiddleware {

    private static Logger logger = LoggerFactory.getLogger(AuthorizationFilter.class);
    private static Logger prefLogger = LoggerFactory.getLogger("PERFORMANCE_INSTRUMENTATION");

    private static final String TOKEN_IS_MISSING = "Auth token is missing";
    private static final String TOKEN_IS_INVALID = "Auth token is invalid";
    private static final String VERIFICATION_EXCEPTION = "Auth token and/or Environment variable is invalid";

    private KeyCloakServiceImpl keyCloakServiceImpl;

    public AuthorizationFilter() {}

    public AuthorizationFilter(KeyCloakServiceImpl keyCloakServiceImpl) {
        this.keyCloakServiceImpl = keyCloakServiceImpl;
    }

    /**
     * This method validates JWT access token against Sunbird Keycloak server and sets the valid access token to a map object
     * @param mapObject
     * @throws MiddlewareHaltException
     */
<<<<<<< HEAD
      public Map<String, Object> execute(Map<String, Object> mapObject) throws MiddlewareHaltException {
          Object tokenObject = mapObject.get(Constants.TOKEN_OBJECT);

          if (tokenObject == null || tokenObject.toString().trim().isEmpty()) {
              throw new MiddlewareHaltException(TOKEN_IS_MISSING);
          }
          String token = tokenObject.toString();
          try {
              StopWatch watch = new StopWatch();
              watch.start("KeyCloak Authentication Performance Monitoring !");
              if (!keyCloakServiceImpl.verifyToken(token).trim().isEmpty()) {
                  watch.stop();
                  prefLogger.info(watch.prettyPrint());
                  if (mapObject.containsKey("userName")) {
                      logger.info("Access token for user {} verified successfully with KeyCloak server !", mapObject.get("userName"));
                  } else {
                      logger.info("Access token verified successfully with KeyCloak server !");
                  }
                  AuthInfo authInfo = extractTokenIntoAuthInfo(token);
                  if (authInfo.getSub() == null || authInfo.getAud() == null || authInfo.getName() == null) {
                      throw new MiddlewareHaltException(TOKEN_IS_INVALID);
                  }
                  List<SimpleGrantedAuthority> authorityList = new ArrayList<>();

                  authorityList.add(new SimpleGrantedAuthority(authInfo.getAud()));
                  AuthorizationToken authorizationToken = new AuthorizationToken(authInfo, authorityList);
                  SecurityContextHolder.getContext().setAuthentication(authorizationToken);
              } else {
                  throw new MiddlewareHaltException(TOKEN_IS_INVALID);
              }
          } catch (VerificationException e) {
              logger.error("AuthorizationFilter: Invalid Auth token or Environment variable!");
              throw new MiddlewareHaltException(VERIFICATION_EXCEPTION);
          } catch (Exception e) {
              logger.error("AuthorizationFilter: MiddlewareHaltException !");
              throw new MiddlewareHaltException(TOKEN_IS_INVALID);
          }
          return mapObject;
          }
=======
    public Map<String, Object> execute(Map<String, Object> mapObject) throws MiddlewareHaltException {
        Object tokenObject = mapObject.get(Constants.TOKEN_OBJECT);

        if (tokenObject == null || tokenObject.toString().trim().isEmpty()) {
            throw new MiddlewareHaltException(TOKEN_IS_MISSING);
        }
        String token = tokenObject.toString();
        try {
            if (!keyCloakServiceImpl.verifyToken(token).trim().isEmpty()) {

                logger.debug("Access token verified successfully with KeyCloak server !");
                AuthInfo authInfo = extractTokenIntoAuthInfo(token);
                if (authInfo.getSub() == null || authInfo.getAud() == null || authInfo.getName() == null) {
                    throw new MiddlewareHaltException(TOKEN_IS_INVALID);
                }
                List<SimpleGrantedAuthority> authorityList = new ArrayList<>();

                authorityList.add(new SimpleGrantedAuthority(authInfo.getAud()));
                AuthorizationToken authorizationToken = new AuthorizationToken(authInfo, authorityList);
                SecurityContextHolder.getContext().setAuthentication(authorizationToken);
            } else {
                throw new MiddlewareHaltException(TOKEN_IS_INVALID);
            }
        } catch (VerificationException e) {
            logger.error("AuthorizationFilter: Invalid Auth token or Environment variable!", e);
            throw new MiddlewareHaltException(VERIFICATION_EXCEPTION);
        } catch (Exception e) {
            logger.error("AuthorizationFilter: MiddlewareHaltException !", e);
            throw new MiddlewareHaltException(TOKEN_IS_INVALID);
        }
        return mapObject;
    }
>>>>>>> 19fa9f45

    /**
     * This method extracts Authorisation information ,i.e. AuthInfo from input JWT access token
     *
     * @param token
     */
    public AuthInfo extractTokenIntoAuthInfo(String token) {
        AuthInfo authInfo = new AuthInfo();
        try {
            Jwts.parser().setSigningKey(keyCloakServiceImpl.getPublicKey()).parseClaimsJws(token);

            String[] split_string = token.split("\\.");
            String base64EncodedBody = split_string[1];
            Base64 base64Url = new Base64(true);
            String body = new String(base64Url.decode(base64EncodedBody));

            Map<String, Object> map = new Gson().fromJson(
                    body, new TypeToken<HashMap<String, Object>>() {}.getType()
            );

            for (String s : map.keySet()) {
                if (s.equalsIgnoreCase("aud")) {
                    authInfo.setAud(map.get(s).toString());
                }
                if (s.equalsIgnoreCase("sub")) {
                    authInfo.setSub(map.get(s).toString());
                }
                if (s.equalsIgnoreCase("name")) {
                    authInfo.setName(map.get(s).toString());
                }
            }
        } catch (Exception e) {
            logger.error("Claim extracted but verification failed !", e);
        }
        return authInfo;
    }

    /* (non-Javadoc)
     * @see io.opensaber.registry.middleware.BaseMiddleware#next(java.util.Map)
     */
    public Map<String, Object> next(Map<String, Object> mapData) throws IOException {
        // TODO Auto-generated method stub
        return null;
    }
}<|MERGE_RESOLUTION|>--- conflicted
+++ resolved
@@ -42,7 +42,7 @@
      * @param mapObject
      * @throws MiddlewareHaltException
      */
-<<<<<<< HEAD
+
       public Map<String, Object> execute(Map<String, Object> mapObject) throws MiddlewareHaltException {
           Object tokenObject = mapObject.get(Constants.TOKEN_OBJECT);
 
@@ -82,40 +82,6 @@
           }
           return mapObject;
           }
-=======
-    public Map<String, Object> execute(Map<String, Object> mapObject) throws MiddlewareHaltException {
-        Object tokenObject = mapObject.get(Constants.TOKEN_OBJECT);
-
-        if (tokenObject == null || tokenObject.toString().trim().isEmpty()) {
-            throw new MiddlewareHaltException(TOKEN_IS_MISSING);
-        }
-        String token = tokenObject.toString();
-        try {
-            if (!keyCloakServiceImpl.verifyToken(token).trim().isEmpty()) {
-
-                logger.debug("Access token verified successfully with KeyCloak server !");
-                AuthInfo authInfo = extractTokenIntoAuthInfo(token);
-                if (authInfo.getSub() == null || authInfo.getAud() == null || authInfo.getName() == null) {
-                    throw new MiddlewareHaltException(TOKEN_IS_INVALID);
-                }
-                List<SimpleGrantedAuthority> authorityList = new ArrayList<>();
-
-                authorityList.add(new SimpleGrantedAuthority(authInfo.getAud()));
-                AuthorizationToken authorizationToken = new AuthorizationToken(authInfo, authorityList);
-                SecurityContextHolder.getContext().setAuthentication(authorizationToken);
-            } else {
-                throw new MiddlewareHaltException(TOKEN_IS_INVALID);
-            }
-        } catch (VerificationException e) {
-            logger.error("AuthorizationFilter: Invalid Auth token or Environment variable!", e);
-            throw new MiddlewareHaltException(VERIFICATION_EXCEPTION);
-        } catch (Exception e) {
-            logger.error("AuthorizationFilter: MiddlewareHaltException !", e);
-            throw new MiddlewareHaltException(TOKEN_IS_INVALID);
-        }
-        return mapObject;
-    }
->>>>>>> 19fa9f45
 
     /**
      * This method extracts Authorisation information ,i.e. AuthInfo from input JWT access token
