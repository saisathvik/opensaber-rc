package io.opensaber.registry.middleware.impl;


import java.io.IOException;
import java.util.Map;
import org.apache.jena.rdf.model.Model;
import es.weso.schema.Schema;

import io.opensaber.registry.middleware.BaseMiddleware;
import io.opensaber.registry.middleware.MiddlewareHaltException;
import io.opensaber.registry.middleware.util.Constants;
import io.opensaber.validators.shex.shaclex.ShaclexValidator;
import io.opensaber.pojos.ValidationResponse;
import org.slf4j.Logger;
import org.slf4j.LoggerFactory;
import org.springframework.util.StopWatch;

public class RDFValidator implements BaseMiddleware{

	private static final String RDF_DATA_IS_MISSING = "RDF Data is missing!";
	private static final String RDF_DATA_IS_INVALID = "Data validation failed!";
	private static final String RDF_VALIDATION_MAPPING_IS_INVALID = "RDF validation mapping is invalid!";
	private static final String RDF_VALIDATION_MAPPING_MISSING = "RDF validation mapping is missing!";
<<<<<<< HEAD
    private static final String SCHEMA_IS_NULL = "Schema for validation is missing";
    private static final String SCHEMAFORMAT = "SHEXC";
    private static final String PROCESSOR 	= "shex";

    private static Logger prefLogger = LoggerFactory.getLogger("PERFORMANCE_INSTRUMENTATION");
	private String schemaFileName;

	StopWatch watch = new StopWatch();
=======
	private static final String SCHEMA_IS_NULL = "Schema for validation is missing";
	private static final String INVALID_REQUEST_PATH = "Request URL is invalid";
	private static final String ADD_REQUEST_PATH = "/add";
>>>>>>> 19fa9f45


	private Schema schemaForCreate;
	private Schema schemaForUpdate;
	
	public RDFValidator(Schema schemaForCreate, Schema schemaForUpdate) {
		this.schemaForCreate = schemaForCreate;
		this.schemaForUpdate = schemaForUpdate;
	}

	public Map<String, Object> execute(Map<String, Object> mapData) throws IOException, MiddlewareHaltException {
		Object RDF = mapData.get(Constants.RDF_OBJECT);
		Object method = mapData.get(Constants.METHOD_ORIGIN);
		Object validationRDF = mapData.get(Constants.RDF_VALIDATION_MAPPER_OBJECT);
		if (RDF == null) {
			throw new MiddlewareHaltException(RDF_DATA_IS_MISSING);
		} else if (validationRDF == null) {
			throw new MiddlewareHaltException(RDF_VALIDATION_MAPPING_MISSING);
		} else if (!(RDF instanceof Model)) {
			throw new MiddlewareHaltException(RDF_DATA_IS_INVALID);
		} else if (!(validationRDF instanceof Model)) {
			throw new MiddlewareHaltException(RDF_VALIDATION_MAPPING_IS_INVALID);
		}else if (method == null){
			throw new MiddlewareHaltException(INVALID_REQUEST_PATH);
		}else if (schemaForCreate == null || schemaForUpdate == null) {
			throw new MiddlewareHaltException(SCHEMA_IS_NULL);
		} else {
			ShaclexValidator validator = new ShaclexValidator();
			watch.start("RDF Validator: mergeModels() Performance Testing !");
			mergeModels((Model) RDF, (Model) validationRDF);
<<<<<<< HEAD
			watch.stop();
			prefLogger.info(watch.prettyPrint());

			watch.start("RDF Validator: validate() Performance Testing !");
			ValidationResponse validationResponse = validator.validate((Model) validationRDF, schema);
			watch.stop();
			prefLogger.info(watch.prettyPrint());

=======
			ValidationResponse validationResponse = null;
			if(ADD_REQUEST_PATH.equals((String)method)){
				validationResponse = validator.validate((Model) validationRDF, schemaForCreate);
			} else {
				validationResponse = validator.validate((Model) validationRDF, schemaForUpdate);
			}
>>>>>>> 19fa9f45
			mapData.put(Constants.RDF_VALIDATION_OBJECT, validationResponse);
			return mapData;
		}
	}

	public Map<String, Object> next(Map<String, Object> mapData) throws IOException {
		// TODO Auto-generated method stub
		return null;
	}

	private void mergeModels(Model RDF, Model validationRDF){
		if(validationRDF!=null){
			validationRDF.add(RDF.listStatements());
		}
	}

}<|MERGE_RESOLUTION|>--- conflicted
+++ resolved
@@ -21,21 +21,14 @@
 	private static final String RDF_DATA_IS_INVALID = "Data validation failed!";
 	private static final String RDF_VALIDATION_MAPPING_IS_INVALID = "RDF validation mapping is invalid!";
 	private static final String RDF_VALIDATION_MAPPING_MISSING = "RDF validation mapping is missing!";
-<<<<<<< HEAD
     private static final String SCHEMA_IS_NULL = "Schema for validation is missing";
-    private static final String SCHEMAFORMAT = "SHEXC";
-    private static final String PROCESSOR 	= "shex";
+	private static final String INVALID_REQUEST_PATH = "Request URL is invalid";
+	private static final String ADD_REQUEST_PATH = "/add";
 
     private static Logger prefLogger = LoggerFactory.getLogger("PERFORMANCE_INSTRUMENTATION");
 	private String schemaFileName;
 
 	StopWatch watch = new StopWatch();
-=======
-	private static final String SCHEMA_IS_NULL = "Schema for validation is missing";
-	private static final String INVALID_REQUEST_PATH = "Request URL is invalid";
-	private static final String ADD_REQUEST_PATH = "/add";
->>>>>>> 19fa9f45
-
 
 	private Schema schemaForCreate;
 	private Schema schemaForUpdate;
@@ -65,23 +58,20 @@
 			ShaclexValidator validator = new ShaclexValidator();
 			watch.start("RDF Validator: mergeModels() Performance Testing !");
 			mergeModels((Model) RDF, (Model) validationRDF);
-<<<<<<< HEAD
+
 			watch.stop();
 			prefLogger.info(watch.prettyPrint());
 
 			watch.start("RDF Validator: validate() Performance Testing !");
-			ValidationResponse validationResponse = validator.validate((Model) validationRDF, schema);
-			watch.stop();
-			prefLogger.info(watch.prettyPrint());
-
-=======
 			ValidationResponse validationResponse = null;
 			if(ADD_REQUEST_PATH.equals((String)method)){
 				validationResponse = validator.validate((Model) validationRDF, schemaForCreate);
 			} else {
 				validationResponse = validator.validate((Model) validationRDF, schemaForUpdate);
 			}
->>>>>>> 19fa9f45
+			watch.stop();
+			prefLogger.info(watch.prettyPrint());
+
 			mapData.put(Constants.RDF_VALIDATION_OBJECT, validationResponse);
 			return mapData;
 		}
