package io.opensaber.registry.middleware.impl;


import java.io.IOException;
import java.util.Map;
import org.apache.jena.rdf.model.Model;
import es.weso.schema.Schema;

import io.opensaber.registry.middleware.BaseMiddleware;
import io.opensaber.registry.middleware.MiddlewareHaltException;
import io.opensaber.registry.middleware.util.Constants;
import io.opensaber.validators.shex.shaclex.ShaclexValidator;
import io.opensaber.pojos.ValidationResponse;
import org.slf4j.Logger;
import org.slf4j.LoggerFactory;
import org.springframework.util.StopWatch;

public class RDFValidator implements BaseMiddleware{

	private static final String RDF_DATA_IS_MISSING = "RDF Data is missing!";
	private static final String RDF_DATA_IS_INVALID = "Data validation failed!";
	private static final String RDF_VALIDATION_MAPPING_IS_INVALID = "RDF validation mapping is invalid!";
	private static final String RDF_VALIDATION_MAPPING_MISSING = "RDF validation mapping is missing!";
<<<<<<< HEAD
	//private static final String RDF_VALIDATION_MAPPING_NULL = "RDF validation mapping is null!";
	private static Logger prefLogger = LoggerFactory.getLogger("PERFORMANCE_INSTRUMENTATION");

	private String schemaFileName;
	private static final String SCHEMAFORMAT = "SHEXC";
	private static final String PROCESSOR 	= "shex";
	StopWatch watch = new StopWatch();
=======
	private static final String SCHEMA_IS_NULL = "Schema for validation is missing";
>>>>>>> e6f5e818

	private Schema schema;
	
	public RDFValidator(Schema schema) {
		this.schema = schema;
	}

	public Map<String, Object> execute(Map<String, Object> mapData) throws IOException, MiddlewareHaltException {
		Object RDF = mapData.get(Constants.RDF_OBJECT);
		Object validationRDF = mapData.get(Constants.RDF_VALIDATION_MAPPER_OBJECT);
		if (RDF == null) {
			throw new MiddlewareHaltException(RDF_DATA_IS_MISSING);
		} else if (validationRDF == null) {
			throw new MiddlewareHaltException(RDF_VALIDATION_MAPPING_MISSING);
		} else if (!(RDF instanceof Model)) {
			throw new MiddlewareHaltException(RDF_DATA_IS_INVALID);
		} else if (!(validationRDF instanceof Model)) {
			throw new MiddlewareHaltException(RDF_VALIDATION_MAPPING_IS_INVALID);
		}else if (schema == null) {
			throw new MiddlewareHaltException(SCHEMA_IS_NULL);
		} else {
			ShaclexValidator validator = new ShaclexValidator();
<<<<<<< HEAD
			watch.start("RDF Validator readSchema() and mergeModels() Performance Testing !");
			Schema schema = validator.readSchema(schemaFileName, SCHEMAFORMAT, PROCESSOR);
=======
>>>>>>> e6f5e818
			mergeModels((Model) RDF, (Model) validationRDF);
			watch.stop();
			prefLogger.info(watch.shortSummary());

			watch.start("RDF Validator validate() Performance Testing !");
			ValidationResponse validationResponse = validator.validate((Model) validationRDF, schema);
			watch.stop();
			prefLogger.info(watch.shortSummary());

			mapData.put(Constants.RDF_VALIDATION_OBJECT, validationResponse);
			return mapData;
		}
	}

	public Map<String, Object> next(Map<String, Object> mapData) throws IOException {
		// TODO Auto-generated method stub
		return null;
	}

	private void mergeModels(Model RDF, Model validationRDF){
		if(validationRDF!=null){
			validationRDF.add(RDF.listStatements());
		}
	}

}<|MERGE_RESOLUTION|>--- conflicted
+++ resolved
@@ -21,17 +21,14 @@
 	private static final String RDF_DATA_IS_INVALID = "Data validation failed!";
 	private static final String RDF_VALIDATION_MAPPING_IS_INVALID = "RDF validation mapping is invalid!";
 	private static final String RDF_VALIDATION_MAPPING_MISSING = "RDF validation mapping is missing!";
-<<<<<<< HEAD
-	//private static final String RDF_VALIDATION_MAPPING_NULL = "RDF validation mapping is null!";
-	private static Logger prefLogger = LoggerFactory.getLogger("PERFORMANCE_INSTRUMENTATION");
+    private static final String SCHEMA_IS_NULL = "Schema for validation is missing";
+    private static final String SCHEMAFORMAT = "SHEXC";
+    private static final String PROCESSOR 	= "shex";
 
+    private static Logger prefLogger = LoggerFactory.getLogger("PERFORMANCE_INSTRUMENTATION");
 	private String schemaFileName;
-	private static final String SCHEMAFORMAT = "SHEXC";
-	private static final String PROCESSOR 	= "shex";
+
 	StopWatch watch = new StopWatch();
-=======
-	private static final String SCHEMA_IS_NULL = "Schema for validation is missing";
->>>>>>> e6f5e818
 
 	private Schema schema;
 	
@@ -54,16 +51,12 @@
 			throw new MiddlewareHaltException(SCHEMA_IS_NULL);
 		} else {
 			ShaclexValidator validator = new ShaclexValidator();
-<<<<<<< HEAD
-			watch.start("RDF Validator readSchema() and mergeModels() Performance Testing !");
-			Schema schema = validator.readSchema(schemaFileName, SCHEMAFORMAT, PROCESSOR);
-=======
->>>>>>> e6f5e818
+			watch.start("RDF Validator: mergeModels() Performance Testing !");
 			mergeModels((Model) RDF, (Model) validationRDF);
 			watch.stop();
 			prefLogger.info(watch.shortSummary());
 
-			watch.start("RDF Validator validate() Performance Testing !");
+			watch.start("RDF Validator: validate() Performance Testing !");
 			ValidationResponse validationResponse = validator.validate((Model) validationRDF, schema);
 			watch.stop();
 			prefLogger.info(watch.shortSummary());
