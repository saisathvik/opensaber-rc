package io.opensaber.registry.test;

import static org.junit.Assert.assertEquals;
import static org.junit.Assert.assertNotNull;
import static org.junit.Assert.assertTrue;

import java.io.IOException;
import java.io.StringReader;
import java.util.Map;

import com.fasterxml.jackson.databind.ObjectMapper;
import org.apache.jena.rdf.model.Model;
import org.apache.jena.rdf.model.ModelFactory;
import org.apache.jena.riot.RDFDataMgr;
import org.json.JSONObject;

import org.springframework.http.HttpEntity;
import org.springframework.http.HttpHeaders;
import org.springframework.http.MediaType;
import org.springframework.http.ResponseEntity;
import org.springframework.web.client.RestTemplate;

import com.fasterxml.jackson.core.JsonParseException;
import com.fasterxml.jackson.databind.JsonMappingException;
<<<<<<< HEAD
import com.fasterxml.jackson.databind.ObjectMapper;
import com.google.gson.JsonParser;
=======
>>>>>>> 1728e428

import cucumber.api.java.Before;
import cucumber.api.java.en.Given;
import cucumber.api.java.en.Then;
import cucumber.api.java.en.When;
import io.opensaber.pojos.Response;
import io.opensaber.pojos.Response.Status;

public class RegistryIntegrationSteps extends RegistryTestBase{
	
<<<<<<< HEAD
	private static final String VALID_JSONLD= "school.jsonld";
	//private static final String VALID_NEWJSONLD= "newSchool.jsonld";
	private static final String VALID_NEWJSONLD= "teacher.jsonld";
=======
	// private static final String VALID_JSONLD= "school.jsonld";
	private static final String VALID_NEWJSONLD= "newSchool.jsonld";
>>>>>>> 1728e428
	private static final String INVALID_LABEL_JSONLD = "invalid-label.jsonld";
	private static final String ADD_ENTITY = "addEntity";
	private static final String READ_ENTITY = "getEntity";
		
	private RestTemplate restTemplate;
	private String baseUrl;
	private ResponseEntity<Response> response;
	private Response responseObj;
	private String labelToFetch;
	private String id;
	private static String duplicateLabel;
	
	
	@Before
	public void initializeData(){
		restTemplate = new RestTemplate();
		baseUrl = generateBaseUrl();
	}
	
	@Given("^a valid record")
	public void jsonldData(){
		setJsonld(VALID_NEWJSONLD);
<<<<<<< HEAD
		id=setJsonldWithNewRootLabel();	
=======
		id = generateRandomId();
		setJsonldWithNewRootLabel(CONTEXT_CONSTANT+id);	
>>>>>>> 1728e428
		assertNotNull(jsonld);
	}
	
	@Given("^an invalid record")
	public void invalidJsonldData(){
		setJsonld(INVALID_LABEL_JSONLD);
	    id=setJsonldWithNewRootLabel();
		assertNotNull(jsonld);
	}
	
	@When("^issuing the record into the registry")
	public void addEntity(){
		response = callRegistryCreateAPI();
	}

	private ResponseEntity<Response> callRegistryCreateAPI() {
		HttpHeaders headers = new HttpHeaders();
		headers.setContentType(MediaType.APPLICATION_JSON);
		HttpEntity<String> entity = new HttpEntity<>(jsonld,headers);
		ResponseEntity<Response> response = restTemplate.postForEntity(
				baseUrl+ADD_ENTITY,
				entity,
				Response.class);	
		return response;
	}
	
	@Then("^record issuing should be successful")
	public void verifySuccessfulResponse() throws JsonParseException, JsonMappingException, IOException{
		checkSuccessfulResponse();
	}
	
	@Then("^record issuing should be unsuccessful")
	public void verifyUnsuccessfulResponse() throws JsonParseException, JsonMappingException, IOException{
		checkUnsuccessfulResponse();
	}


	private void checkSuccessfulResponse() throws JsonParseException, JsonMappingException, IOException {
		Status responseStatus = response.getBody().getParams().getStatus();
		assertEquals(Response.Status.SUCCCESSFUL, responseStatus);
	}


	private void checkUnsuccessfulResponse() throws JsonParseException, JsonMappingException, IOException {
		Status responseStatus = response.getBody().getParams().getStatus();
		assertEquals(Response.Status.UNSUCCESSFUL, responseStatus);
	}
	
	@Given("(.*) record issued into the registry")
	public void issueRecordInRegistry(String qualifier) throws JsonParseException, JsonMappingException, IOException{
		jsonldData();
		addEntity();
		checkSuccessfulResponse();
	}
	
	@Then("^error message is (.*)")
	public void verifyUnsuccessfulMessage(String message) throws JsonParseException, JsonMappingException, IOException{
		assertEquals(message, response.getBody().getParams().getErrmsg());
	}
	
	@Given("^a non existent record id$")
	public void a_non_existent_record_id() throws Exception {
		id = generateRandomId();
	}

	@When("^retrieving the record from the registry$")
	public void retrieving_the_record_from_the_registry(){
		response = callRegistryReadAPI();
	}

	private ResponseEntity<Response> callRegistryReadAPI() {
		ResponseEntity<Response> response = restTemplate.getForEntity(baseUrl+READ_ENTITY+"/"+id, Response.class);
		return response;
		
	}

	@Then("^record retrieval should be unsuccessful$")
	public void record_retrieval_should_be_unsuccessful() throws Exception {
		checkUnsuccessfulResponse();
	}
	
	@Given("^an existent record id$")
	public void an_existent_record_id() throws Exception {
		jsonldData();
		addEntity();
		checkSuccessfulResponse();
	//	assertNotNull(jsonld);
	}

	@Then("^record retrieval should be successful$")
	public void record_retrieval_should_be_successful() throws Exception {
		checkSuccessfulResponse();
	}

	@Then("^the record should match$")
	public void the_record_should_match() throws Exception {
		Model expectedModel = ModelFactory.createDefaultModel();
		ObjectMapper mapper = new ObjectMapper();
<<<<<<< HEAD
        String jsonldBody = mapper.readTree(jsonld).path("request").toString();
=======
		String jsonldBody = mapper.readTree(jsonld).path("request").toString();
>>>>>>> 1728e428
		RDFDataMgr.read(expectedModel, new StringReader(jsonldBody), null, org.apache.jena.riot.RDFLanguages.JSONLD) ;
		Map<String, Object> result = response.getBody().getResult();
		Model actualModel = ModelFactory.createDefaultModel();
		String newJsonld = new JSONObject(result).toString(2);
		RDFDataMgr.read(actualModel, new StringReader(newJsonld), null, org.apache.jena.riot.RDFLanguages.JSONLD);
		assertTrue(expectedModel.isIsomorphicWith(actualModel));
	}
	
	@Given("^a response")
	public void validResponseFormat(){
		try {
			setJsonld(VALID_NEWJSONLD);
			id=setJsonldWithNewRootLabel();	
			response = callRegistryCreateAPI();
		} catch (Exception e) {
			response = null;
		}
		assertNotNull(response);
	}
	
	@Given("^a read response")
	public void validReadResponseFormat(){
		try {
			id= generateRandomId();
			response=callRegistryReadAPI();
		} catch (Exception e) {
			response = null;
		}
		assertNotNull(response);
	}
	
	@When("^response matches expected format")
	public void response_format_check(){
	
		assertEquals( true, (response.getBody().getId()!=null 
				&& response.getBody().getEts() !=null 
				&& response.getBody().getVer()!=null
				&& response.getBody().getResponseCode().equalsIgnoreCase("OK")
				&& response.getBody().getParams().getErr()!=null
				&& response.getBody().getParams().getErrmsg()!=null
				&& response.getBody().getParams().getMsgid()!=null
				&& response.getBody().getParams().getResmsgid()!=null
				&& response.getBody().getParams().getStatus()!=null
				&&(response.getBody().getParams().getStatus().equals(Response.Status.SUCCCESSFUL)?
						(response.getBody().getResult()!= null) : response.getBody().getResult()==null))
	            && (response.getBody().getClass().getDeclaredFields().length == 6));
	}

	@Then("^the response format should be successful") 
	public void response_successful() throws Exception {
		assertEquals(true,response !=null);
	}	
}<|MERGE_RESOLUTION|>--- conflicted
+++ resolved
@@ -22,11 +22,6 @@
 
 import com.fasterxml.jackson.core.JsonParseException;
 import com.fasterxml.jackson.databind.JsonMappingException;
-<<<<<<< HEAD
-import com.fasterxml.jackson.databind.ObjectMapper;
-import com.google.gson.JsonParser;
-=======
->>>>>>> 1728e428
 
 import cucumber.api.java.Before;
 import cucumber.api.java.en.Given;
@@ -37,14 +32,10 @@
 
 public class RegistryIntegrationSteps extends RegistryTestBase{
 	
-<<<<<<< HEAD
+
 	private static final String VALID_JSONLD= "school.jsonld";
 	//private static final String VALID_NEWJSONLD= "newSchool.jsonld";
 	private static final String VALID_NEWJSONLD= "teacher.jsonld";
-=======
-	// private static final String VALID_JSONLD= "school.jsonld";
-	private static final String VALID_NEWJSONLD= "newSchool.jsonld";
->>>>>>> 1728e428
 	private static final String INVALID_LABEL_JSONLD = "invalid-label.jsonld";
 	private static final String ADD_ENTITY = "addEntity";
 	private static final String READ_ENTITY = "getEntity";
@@ -67,12 +58,7 @@
 	@Given("^a valid record")
 	public void jsonldData(){
 		setJsonld(VALID_NEWJSONLD);
-<<<<<<< HEAD
 		id=setJsonldWithNewRootLabel();	
-=======
-		id = generateRandomId();
-		setJsonldWithNewRootLabel(CONTEXT_CONSTANT+id);	
->>>>>>> 1728e428
 		assertNotNull(jsonld);
 	}
 	
@@ -171,11 +157,7 @@
 	public void the_record_should_match() throws Exception {
 		Model expectedModel = ModelFactory.createDefaultModel();
 		ObjectMapper mapper = new ObjectMapper();
-<<<<<<< HEAD
-        String jsonldBody = mapper.readTree(jsonld).path("request").toString();
-=======
 		String jsonldBody = mapper.readTree(jsonld).path("request").toString();
->>>>>>> 1728e428
 		RDFDataMgr.read(expectedModel, new StringReader(jsonldBody), null, org.apache.jena.riot.RDFLanguages.JSONLD) ;
 		Map<String, Object> result = response.getBody().getResult();
 		Model actualModel = ModelFactory.createDefaultModel();
