--- conflicted
+++ resolved
@@ -66,16 +66,11 @@
 	public static final String READ_METHOD_ORIGIN = "read";
 	public static final String UPDATE_METHOD_ORIGIN = "update";
 	public static final String SEARCH_METHOD_ORIGIN = "search";
-<<<<<<< HEAD
     public static final String FORWARD_SLASH = "/";
 
     // List of predicates introduced for digital signature.
     public static final String SIGNATURES = "signatures";
 	public static final String SIGNATURE_OF = "signatureOf";
-=======
-	public static final String SIGNATURES = "signatures";
-    public static final String SIGNATURE_OF = "signatureOf";
->>>>>>> bfa2b098
 	public static final String SIGNATURE_FOR = "signatureFor";
     public static final String SIGN_CREATOR = "creator";
     public static final String SIGN_CREATED_TIMESTAMP = "created";
