--- conflicted
+++ resolved
@@ -67,14 +67,9 @@
 	public static final String UPDATE_METHOD_ORIGIN = "update";
 	public static final String SEARCH_METHOD_ORIGIN = "search";
 	public static final String SIGNATURES = "signatures";
-<<<<<<< HEAD
-	public static final String SIGNATURE_FOR = "signatureFor";
-	public static final String HASH = "#";
-=======
 	public static final String SIGNATURE_OF = "signatureOf";
 	public static final String SIGNATURE_FOR = "signatureFor";
 	public static final String FORWARD_SLASH = "/";
->>>>>>> a9cbe655
 
 	public enum GraphDatabaseProvider {
 		NEO4J("NEO4J"),
