--- conflicted
+++ resolved
@@ -17,15 +17,12 @@
 
 	public static final String DATABASE_PROVIDER = "database.provider";
 	public static final String NEO4J_DIRECTORY = "neo4j.directory";
-<<<<<<< HEAD
 	public static final String ORIENTDB_DIRECTORY = "orientdb.directory";
-=======
+
 	public static final String TEST_ENVIRONMENT = "test";
 	public static final String PROD_ENVIRONMENT = "prod";
 	public static final String BASE_URL = "base.url";
 	public static final String INTEGRATION_TEST_BASE_URL = "http://localhost:8080/registry/";
-	
->>>>>>> 3a60ed6a
 	
 	public static final String DUPLICATE_RECORD_MESSAGE = "Cannot insert duplicate record";
 	public static final String FAILED_INSERTION_MESSAGE = "Failed to insert record";
