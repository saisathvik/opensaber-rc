--- conflicted
+++ resolved
@@ -85,21 +85,10 @@
 	public static final String AUDIT_ACTION_ADD = "ADD";
 	public static final String AUDIT_ACTION_ADD_OP = "add";
 	public static final String AUDIT_ACTION_UPDATE = "UPDATE";
-<<<<<<< HEAD
-	public static final String AUDIT_ACTION_UPDATE_OP = "update";
-	public static final String AUDIT_ACTION_SEARCH_OP = "search";
-	public static final String AUDIT_ACTION_SEARCH = "SEARCH";
-	public static final String AUDIT_ACTION_DELETE = "DELETE";
-	public static final String AUDIT_ACTION_DELETE_OP = "delete";
-	public static final String AUDIT_ACTION_READ_OP = "read";
-	public static final String AUDIT_ACTION_AUDIT = "AUDIT";
-	public static final String AUDIT_ACTION_AUDIT_OP = "audit";
-=======
 	public static final String AUDIT_ACTION_SEARCH = "SEARCH";
 	public static final String AUDIT_ACTION_DELETE = "DELETE";
 	public static final String AUDIT_ACTION_AUDIT = "AUDIT";
 
->>>>>>> fe0577aa
 
 	public static final String ELASTIC_SEARCH_ACTOR = "ElasticSearchActor";
 	public static final String AUDIT_ACTOR = "AuditActor";
