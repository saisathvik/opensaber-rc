--- conflicted
+++ resolved
@@ -39,13 +39,10 @@
 			StopWatch watch = new StopWatch();
 			watch.start("AuthorizationInterceptor performance monitoring !");
 			authorizationFilter.execute(getRequestHeaderMap());
-<<<<<<< HEAD
 			watch.stop();
 			prefLogger.info(watch.prettyPrint());
-			//logger.info(" Authentication successfull !", request.getAuthType()+"=="+request.getRequestURI()+"=="+request.getQueryString() );
-=======
-			logger.debug(" Authentication successfull !");
->>>>>>> 19fa9f45
+			logger.info(" Authentication successfull !");
+
 			return true;
 		}catch(MiddlewareHaltException e){
 			logger.error(" Authentication Failed !", e);
