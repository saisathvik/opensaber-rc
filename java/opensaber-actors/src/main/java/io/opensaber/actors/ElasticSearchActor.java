package io.opensaber.actors;


import com.fasterxml.jackson.databind.ObjectMapper;
import io.opensaber.elastic.ESMessage;
import io.opensaber.elastic.ElasticServiceImpl;
import io.opensaber.elastic.IElasticService;
import org.springframework.beans.factory.annotation.Autowired;
import org.sunbird.akka.core.BaseActor;
import org.sunbird.akka.core.MessageProtos;

public class ElasticSearchActor extends BaseActor {
    public IElasticService elasticSearch;
    public ObjectMapper objectMapper;

    @Override
    public void onReceive(MessageProtos.Message request) throws Throwable {
        logger.debug("Received a message to ElasticSearch Actor {}", request.getPerformOperation());
        MessageProtos.Message.Builder msgBuilder = MessageProtos.Message.newBuilder();
        elasticSearch = new ElasticServiceImpl();
        objectMapper = new ObjectMapper();
        ESMessage esMessage = objectMapper.readValue(request.getPayload().getStringValue(), ESMessage.class);
        //ESMessage es =  objectMapper.writeValue(request.getPayload(), ESMessage.class);
        switch (request.getPerformOperation()) {
<<<<<<< HEAD
            case "add":
                elasticSearch.addEntity(esMessage.getIndexName().toLowerCase(), esMessage.getOsid(), esMessage.getInput());
                break;
            case "update":
                elasticSearch.updateEntity(esMessage.getIndexName().toLowerCase(), esMessage.getOsid(), esMessage.getInput());
                break;
            case "delete":
                elasticSearch.deleteEntity(esMessage.getIndexName().toLowerCase(), esMessage.getOsid());
=======
            case "ADD":
                elasticSearch.addEntity(esMessage.getIndexName(), esMessage.getOsid(), esMessage.getInput());
                break;
            case "UPDATE":
                elasticSearch.updateEntity(esMessage.getIndexName(), esMessage.getOsid(), esMessage.getInput());
                break;
            case "DELETE":
                elasticSearch.deleteEntity(esMessage.getIndexName(), esMessage.getOsid());
>>>>>>> fe0577aa
                break;
            case "READ":
                break;
        }
    }

    @Override
    public void onFailure(MessageProtos.Message message) {
        logger.info("Send hello failed {}", message.toString());
    }

    @Override
    public void onSuccess(MessageProtos.Message message) {
        logger.info("Send hello answered successfully {}", message.toString());
    }

}<|MERGE_RESOLUTION|>--- conflicted
+++ resolved
@@ -22,16 +22,6 @@
         ESMessage esMessage = objectMapper.readValue(request.getPayload().getStringValue(), ESMessage.class);
         //ESMessage es =  objectMapper.writeValue(request.getPayload(), ESMessage.class);
         switch (request.getPerformOperation()) {
-<<<<<<< HEAD
-            case "add":
-                elasticSearch.addEntity(esMessage.getIndexName().toLowerCase(), esMessage.getOsid(), esMessage.getInput());
-                break;
-            case "update":
-                elasticSearch.updateEntity(esMessage.getIndexName().toLowerCase(), esMessage.getOsid(), esMessage.getInput());
-                break;
-            case "delete":
-                elasticSearch.deleteEntity(esMessage.getIndexName().toLowerCase(), esMessage.getOsid());
-=======
             case "ADD":
                 elasticSearch.addEntity(esMessage.getIndexName(), esMessage.getOsid(), esMessage.getInput());
                 break;
@@ -40,7 +30,6 @@
                 break;
             case "DELETE":
                 elasticSearch.deleteEntity(esMessage.getIndexName(), esMessage.getOsid());
->>>>>>> fe0577aa
                 break;
             case "READ":
                 break;
