--- conflicted
+++ resolved
@@ -12,13 +12,8 @@
     <div class="header">
       {{data.name | titlecase}}
     </div>
-<<<<<<< HEAD
-    <div *ngIf="data.isActive" class="meta">
-      Since {{data?.startDate | timeAgo}}
-=======
-    <div *ngIf="data.isApproved && data?.startDate != null" class="meta">
+    <div *ngIf="data.isActive" && data?.startDate != null" class="meta">
       Since {{data?.startDate | timeAgo | slice:0:-3}}
->>>>>>> 14860cd8
     </div>
     <div *ngIf="!data.isActive" class="meta">
       New Member
